--- conflicted
+++ resolved
@@ -11,27 +11,16 @@
 # load models
 models = [
     # pybamm.lithium_ion.SPM(),
-<<<<<<< HEAD
-    pybamm.lithium_ion.SPM(options),
-    # pybamm.lithium_ion.SPMe(options),
-    # pybamm.lithium_ion.DFN(options),
-=======
     # pybamm.lithium_ion.SPMe(),
     pybamm.lithium_ion.DFN({"loss of active material": "stress-driven"}),
->>>>>>> 1fbad30f
     # pybamm.lithium_ion.NewmanTobias(),
 ]
 
 # create and run simulations
 sims = []
 for model in models:
-<<<<<<< HEAD
-    sim = pybamm.Simulation(model, parameter_values=parameter_values)
-    sim.solve([0, 4000])
-=======
     sim = pybamm.Simulation(model, parameter_values=pybamm.ParameterValues("Ai2020"))
     sim.solve([0, 3600])
->>>>>>> 1fbad30f
     sims.append(sim)
 
 # plot
