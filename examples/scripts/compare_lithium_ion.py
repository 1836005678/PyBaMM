#
# Compare lithium-ion battery models
#
import argparse
import numpy as np
import pybamm

parser = argparse.ArgumentParser()
parser.add_argument(
    "--debug", action="store_true", help="Set logging level to 'DEBUG'."
)
args = parser.parse_args()
if args.debug:
    pybamm.set_logging_level("DEBUG")
else:
    pybamm.set_logging_level("INFO")

# load models
<<<<<<< HEAD
options = {"thermal": "isothermal"}
pybamm.set_logging_level("INFO")
=======
options = {"thermal": None}
>>>>>>> bbfd091b
models = [
    pybamm.lithium_ion.SPM(options),
    pybamm.lithium_ion.SPMe(options),
    pybamm.lithium_ion.DFN(options),
]


# load parameter values and process models and geometry
param = models[0].default_parameter_values
param["Typical current [A]"] = 1.0
for model in models:
    param.process_model(model)

# set mesh
var = pybamm.standard_spatial_vars
var_pts = {var.x_n: 10, var.x_s: 10, var.x_p: 10, var.r_n: 5, var.r_p: 5}

# discretise models
for model in models:
    # create geometry
    geometry = model.default_geometry
    param.process_geometry(geometry)
    mesh = pybamm.Mesh(geometry, models[-1].default_submesh_types, var_pts)
    disc = pybamm.Discretisation(mesh, model.default_spatial_methods)
    disc.process_model(model)

# solve model
solutions = [None] * len(models)
t_eval = np.linspace(0, 0.17, 100)
for i, model in enumerate(models):
    solutions[i] = model.default_solver.solve(model, t_eval)

# plot
plot = pybamm.QuickPlot(models, mesh, solutions)
plot.dynamic_plot()<|MERGE_RESOLUTION|>--- conflicted
+++ resolved
@@ -16,12 +16,7 @@
     pybamm.set_logging_level("INFO")
 
 # load models
-<<<<<<< HEAD
-options = {"thermal": "isothermal"}
-pybamm.set_logging_level("INFO")
-=======
 options = {"thermal": None}
->>>>>>> bbfd091b
 models = [
     pybamm.lithium_ion.SPM(options),
     pybamm.lithium_ion.SPMe(options),
