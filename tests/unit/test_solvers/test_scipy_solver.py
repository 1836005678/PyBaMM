# Tests for the Scipy Solver class
#
import pybamm
import unittest
import numpy as np
from tests import get_mesh_for_testing, get_discretisation_for_testing
import warnings
import sys

<<<<<<< HEAD
length_scales = {
    "negative electrode": 1,
    "separator": 1,
    "positive electrode": 1,
}


# class TestScipySolver(unittest.TestCase):
#     def test_model_solver_python_and_jax(self):

#         if pybamm.have_jax():
#             formats = ["python", "jax"]
#         else:
#             formats = ["python"]

#         for convert_to_format in formats:
#             # Create model
#             model = pybamm.BaseModel()
#             model.convert_to_format = convert_to_format
#             domain = ["negative electrode", "separator", "positive electrode"]
#             var = pybamm.Variable("var", domain=domain)
#             model.length_scales = length_scales
#             model.rhs = {var: 0.1 * var}
#             model.initial_conditions = {var: 1}
#             model.variables = {"var": var}
#             # No need to set parameters;
#             # can use base discretisation (no spatial operators)

#             # create discretisation
#             mesh = get_mesh_for_testing()
#             spatial_methods = {"macroscale": pybamm.FiniteVolume()}
#             disc = pybamm.Discretisation(mesh, spatial_methods)
#             disc.process_model(model)
#             # Solve
#             # Make sure that passing in extra options works
#             solver = pybamm.ScipySolver(
#                 rtol=1e-8, atol=1e-8, method="RK45", extra_options={"first_step": 1e-4}
#             )
#             t_eval = np.linspace(0, 1, 80)
#             solution = solver.solve(model, t_eval)
#             np.testing.assert_array_equal(solution.t, t_eval)
#             np.testing.assert_allclose(
#                 solution["var"].data[0], np.exp(0.1 * solution.t)
#             )

#             # Test time
#             self.assertEqual(
#                 solution.total_time, solution.solve_time + solution.set_up_time
#             )
#             self.assertEqual(solution.termination, "final time")

#     def test_model_solver_failure(self):
#         # Turn off warnings to ignore sqrt error
#         warnings.simplefilter("ignore")
#         model = pybamm.BaseModel()
#         model.convert_to_format = "python"
#         var = pybamm.Variable("var")
#         model.rhs = {var: -pybamm.sqrt(var)}
#         model.initial_conditions = {var: 1}
#         # No need to set parameters; can use base discretisation (no spatial operators)

#         # create discretisation
#         disc = pybamm.Discretisation()
#         disc.process_model(model)

#         t_eval = np.linspace(0, 3, 100)
#         solver = pybamm.ScipySolver(rtol=1e-8, atol=1e-8, method="RK45")
#         # Expect solver to fail when y goes negative
#         with self.assertRaises(pybamm.SolverError):
#             solver.solve(model, t_eval)

#         # Turn warnings back on
#         warnings.simplefilter("default")

#     def test_model_solver_with_event_python(self):
#         # Create model
#         model = pybamm.BaseModel()
#         model.convert_to_format = "python"
#         domain = ["negative electrode", "separator", "positive electrode"]
#         model.length_scales = length_scales
#         var = pybamm.Variable("var", domain=domain)
#         model.rhs = {var: -0.1 * var}
#         model.initial_conditions = {var: 1}
#         model.variables = {"var": var}
#         # needs to work with multiple events (to avoid bug where only last event is
#         # used)
#         model.events = [
#             pybamm.Event("var=0.5", pybamm.min(var - 0.5)),
#             pybamm.Event("var=-0.5", pybamm.min(var + 0.5)),
#         ]
#         # No need to set parameters; can use base discretisation (no spatial operators)

#         # create discretisation
#         mesh = get_mesh_for_testing()
#         spatial_methods = {"macroscale": pybamm.FiniteVolume()}
#         disc = pybamm.Discretisation(mesh, spatial_methods)
#         disc.process_model(model)
#         # Solve
#         solver = pybamm.ScipySolver(rtol=1e-8, atol=1e-8, method="RK45")
#         t_eval = np.linspace(0, 10, 100)
#         solution = solver.solve(model, t_eval)
#         self.assertLess(len(solution.t), len(t_eval))
#         np.testing.assert_array_equal(solution.t[:-1], t_eval[: len(solution.t) - 1])
#         np.testing.assert_allclose(solution["var"].data[0], np.exp(-0.1 * solution.t))
#         np.testing.assert_equal(solution.t_event[0], solution.t[-1])
#         np.testing.assert_array_equal(
#             solution.y_event[:, 0], solution.all_ys[-1].flatten()
#         )

#         # Test event in solution variables_and_events
#         np.testing.assert_array_almost_equal(solution["Event: var=0.5"].data[-1], 0)

#     def test_model_solver_ode_with_jacobian_python(self):
#         # Create model
#         model = pybamm.BaseModel()
#         model.convert_to_format = "python"
#         whole_cell = ["negative electrode", "separator", "positive electrode"]
#         model.length_scales = length_scales
#         var1 = pybamm.Variable("var1", domain=whole_cell)
#         var2 = pybamm.Variable("var2", domain=whole_cell)
#         model.rhs = {var1: var1, var2: 1 - var1}
#         model.initial_conditions = {var1: 1.0, var2: -1.0}
#         model.variables = {"var1": var1, "var2": var2}

#         # create discretisation
#         mesh = get_mesh_for_testing()
#         spatial_methods = {"macroscale": pybamm.FiniteVolume()}
#         disc = pybamm.Discretisation(mesh, spatial_methods)
#         disc.process_model(model)

#         # Add user-supplied Jacobian to model
#         combined_submesh = mesh.combine_submeshes(
#             "negative electrode", "separator", "positive electrode"
#         )
#         N = combined_submesh.npts

#         # construct jacobian in order of model.rhs
#         J = []
#         for var in model.rhs.keys():
#             if var == var1:
#                 J.append([np.eye(N), np.zeros((N, N))])
#             else:
#                 J.append([-1.0 * np.eye(N), np.zeros((N, N))])

#         J = np.block(J)

#         def jacobian(t, y):
#             return J

#         # Solve
#         solver = pybamm.ScipySolver(rtol=1e-9, atol=1e-9)
#         t_eval = np.linspace(0, 1, 100)
#         solution = solver.solve(model, t_eval)
#         np.testing.assert_array_equal(solution.t, t_eval)

#         T = solution.t
#         np.testing.assert_array_almost_equal(
#             solution["var1"].data,
#             np.ones((N, T.size)) * np.exp(T[np.newaxis, :]),
#         )
#         np.testing.assert_array_almost_equal(
#             solution["var2"].data,
#             np.ones((N, T.size)) * (T[np.newaxis, :] - np.exp(T[np.newaxis, :])),
#         )

#     def test_model_step_python(self):
#         # Create model
#         model = pybamm.BaseModel()
#         model.convert_to_format = "python"
#         domain = ["negative electrode", "separator", "positive electrode"]
#         var = pybamm.Variable("var", domain=domain)
#         model.length_scales = length_scales
#         model.rhs = {var: 0.1 * var}
#         model.initial_conditions = {var: 1}
#         model.variables = {"var": var}

#         # create discretisation
#         mesh = get_mesh_for_testing()
#         spatial_methods = {"macroscale": pybamm.FiniteVolume()}
#         disc = pybamm.Discretisation(mesh, spatial_methods)
#         disc.process_model(model)

#         solver = pybamm.ScipySolver(rtol=1e-8, atol=1e-8, method="RK45")

#         # Step once
#         dt = 1
#         step_sol = solver.step(None, model, dt)
#         np.testing.assert_array_equal(step_sol.t, [0, dt])
#         np.testing.assert_array_almost_equal(
#             step_sol["var"].data[0], np.exp(0.1 * step_sol.t)
#         )

#         # Step again (return 5 points)
#         step_sol_2 = solver.step(step_sol, model, dt, npts=5)
#         np.testing.assert_array_equal(
#             step_sol_2.t, np.concatenate([np.array([0]), np.linspace(dt, 2 * dt, 5)])
#         )
#         np.testing.assert_array_almost_equal(
#             step_sol_2["var"].data[0], np.exp(0.1 * step_sol_2.t)
#         )

#         # Check steps give same solution as solve
#         t_eval = step_sol.t
#         solution = solver.solve(model, t_eval)
#         np.testing.assert_array_almost_equal(
#             solution["var"].data[0], step_sol["var"].data[0]
#         )

#     def test_step_different_model(self):
#         disc = pybamm.Discretisation()

#         # Create and discretise model1
#         model1 = pybamm.BaseModel()
#         var = pybamm.Variable("var")
#         var2 = pybamm.Variable("var2")
#         model1.rhs = {var: 0.1 * var}
#         model1.initial_conditions = {var: 1}
#         model1.variables = {"var": var, "mul_var": 2 * var, "var2": var}
#         disc.process_model(model1)

#         # Create and discretise model2, which is slightly different
#         model2 = pybamm.BaseModel()
#         var = pybamm.Variable("var")
#         var2 = pybamm.Variable("var2")
#         model2.rhs = {var: 0.2 * var, var2: -0.5 * var2}
#         model2.initial_conditions = {var: 1, var2: 1}
#         model2.variables = {"var": var, "mul_var": 3 * var, "var2": var2}
#         disc.process_model(model2)

#         solver = pybamm.ScipySolver(rtol=1e-8, atol=1e-8, method="RK45")

#         # Step once
#         dt = 1
#         step_sol1 = solver.step(None, model1, dt)
#         np.testing.assert_array_equal(step_sol1.t, [0, dt])
#         np.testing.assert_array_almost_equal(
#             step_sol1["var"].data, np.exp(0.1 * step_sol1.t)
#         )

#         # Step again, the model has changed
#         step_sol2 = solver.step(step_sol1, model2, dt)
#         np.testing.assert_array_equal(step_sol2.t, [0, dt, 2 * dt])
#         np.testing.assert_array_almost_equal(
#             step_sol2["var"].data[: len(step_sol1.t)], np.exp(0.1 * step_sol1.t)
#         )

#     def test_model_solver_with_inputs(self):
#         # Create model
#         model = pybamm.BaseModel()
#         model.convert_to_format = "python"
#         domain = ["negative electrode", "separator", "positive electrode"]
#         model.length_scales = length_scales
#         var = pybamm.Variable("var", domain=domain)
#         model.rhs = {var: -pybamm.InputParameter("rate") * var}
#         model.initial_conditions = {var: 1}
#         model.variables = {"var": var}
#         # No need to set parameters; can use base discretisation (no spatial
#         # operators)
#         model.events = [pybamm.Event("var=0.5", pybamm.min(var - 0.5))]
#         # create discretisation
#         mesh = get_mesh_for_testing()
#         spatial_methods = {"macroscale": pybamm.FiniteVolume()}
#         disc = pybamm.Discretisation(mesh, spatial_methods)
#         disc.process_model(model)
#         # Solve
#         solver = pybamm.ScipySolver(rtol=1e-8, atol=1e-8, method="RK45")
#         t_eval = np.linspace(0, 10, 100)
#         solution = solver.solve(model, t_eval, inputs={"rate": 0.1})
#         self.assertLess(len(solution.t), len(t_eval))
#         np.testing.assert_array_equal(solution.t[:-1], t_eval[: len(solution.t) - 1])
#         np.testing.assert_allclose(solution["var"].data[0], np.exp(-0.1 * solution.t))

#     def test_model_solver_multiple_inputs_happy_path(self):
#         for convert_to_format in ["python", "casadi"]:
#             # Create model
#             model = pybamm.BaseModel()
#             model.convert_to_format = convert_to_format
#             domain = ["negative electrode", "separator", "positive electrode"]
#             model.length_scales = length_scales
#             var = pybamm.Variable("var", domain=domain)
#             model.rhs = {var: -pybamm.InputParameter("rate") * var}
#             model.initial_conditions = {var: 1}
#             model.variables = {"var": var}
#             # create discretisation
#             mesh = get_mesh_for_testing()
#             spatial_methods = {"macroscale": pybamm.FiniteVolume()}
#             disc = pybamm.Discretisation(mesh, spatial_methods)
#             disc.process_model(model)

#             solver = pybamm.ScipySolver(rtol=1e-8, atol=1e-8, method="RK45")
#             t_eval = np.linspace(0, 10, 100)
#             ninputs = 8
#             inputs_list = [{"rate": 0.01 * (i + 1)} for i in range(ninputs)]

#             solutions = solver.solve(model, t_eval, inputs=inputs_list, nproc=2)
#             for i in range(ninputs):
#                 with self.subTest(i=i):
#                     solution = solutions[i]
#                     np.testing.assert_array_equal(solution.t, t_eval)
#                     np.testing.assert_allclose(
#                         solution["var"].data[0], np.exp(-0.01 * (i + 1) * solution.t)
#                     )

#     def test_model_solver_multiple_inputs_discontinuity_error(self):
#         # Create model
#         model = pybamm.BaseModel()
#         model.convert_to_format = "casadi"
#         domain = ["negative electrode", "separator", "positive electrode"]
#         model.length_scales = length_scales
#         var = pybamm.Variable("var", domain=domain)
#         model.rhs = {var: -pybamm.InputParameter("rate") * var}
#         model.initial_conditions = {var: 1}
#         # create discretisation
#         mesh = get_mesh_for_testing()
#         spatial_methods = {"macroscale": pybamm.FiniteVolume()}
#         disc = pybamm.Discretisation(mesh, spatial_methods)
#         disc.process_model(model)

#         solver = pybamm.ScipySolver(rtol=1e-8, atol=1e-8, method="RK45")
#         t_eval = np.linspace(0, 10, 100)
#         ninputs = 8
#         inputs_list = [{"rate": 0.01 * (i + 1)} for i in range(ninputs)]

#         model._events = [
#             pybamm.Event(
#                 "discontinuity",
#                 pybamm.Scalar(t_eval[-1] / 2),
#                 event_type=pybamm.EventType.DISCONTINUITY,
#             )
#         ]
#         with self.assertRaisesRegex(
#             pybamm.SolverError,
#             (
#                 "Cannot solve for a list of input parameters"
#                 " sets with discontinuities"
#             ),
#         ):
#             solver.solve(model, t_eval, inputs=inputs_list, nproc=2)

#     def test_model_solver_multiple_inputs_initial_conditions_error(self):
#         # Create model
#         model = pybamm.BaseModel()
#         model.convert_to_format = "casadi"
#         domain = ["negative electrode", "separator", "positive electrode"]
#         model.length_scales = length_scales
#         var = pybamm.Variable("var", domain=domain)
#         model.rhs = {var: -pybamm.InputParameter("rate") * var}
#         model.initial_conditions = {var: 2 * pybamm.InputParameter("rate")}
#         # create discretisation
#         mesh = get_mesh_for_testing()
#         spatial_methods = {"macroscale": pybamm.FiniteVolume()}
#         disc = pybamm.Discretisation(mesh, spatial_methods)
#         disc.process_model(model)

#         solver = pybamm.ScipySolver(rtol=1e-8, atol=1e-8, method="RK45")
#         t_eval = np.linspace(0, 10, 100)
#         ninputs = 8
#         inputs_list = [{"rate": 0.01 * (i + 1)} for i in range(ninputs)]

#         with self.assertRaisesRegex(
#             pybamm.SolverError,
#             ("Input parameters cannot appear in expression " "for initial conditions."),
#         ):
#             solver.solve(model, t_eval, inputs=inputs_list, nproc=2)

#     def test_model_solver_multiple_inputs_jax_format_error(self):
#         # Create model
#         model = pybamm.BaseModel()
#         model.convert_to_format = "jax"
#         domain = ["negative electrode", "separator", "positive electrode"]
#         model.length_scales = length_scales
#         var = pybamm.Variable("var", domain=domain)
#         model.rhs = {var: -pybamm.InputParameter("rate") * var}
#         model.initial_conditions = {var: 2 * pybamm.InputParameter("rate")}
#         # No need to set parameters; can use base discretisation (no spatial
#         # operators)
#         # create discretisation
#         mesh = get_mesh_for_testing()
#         spatial_methods = {"macroscale": pybamm.FiniteVolume()}
#         disc = pybamm.Discretisation(mesh, spatial_methods)
#         disc.process_model(model)

#         solver = pybamm.ScipySolver(rtol=1e-8, atol=1e-8, method="RK45")
#         t_eval = np.linspace(0, 10, 100)
#         ninputs = 8
#         inputs_list = [{"rate": 0.01 * (i + 1)} for i in range(ninputs)]

#         with self.assertRaisesRegex(
#             pybamm.SolverError,
#             (
#                 "Cannot solve list of inputs with multiprocessing "
#                 'when model in format "jax".'
#             ),
#         ):
#             solver.solve(model, t_eval, inputs=inputs_list, nproc=2)

#     def test_model_solver_with_external(self):
#         # Create model
#         model = pybamm.BaseModel()
#         domain = ["negative electrode", "separator", "positive electrode"]
#         model.length_scales = length_scales
#         var1 = pybamm.Variable("var1", domain=domain)
#         var2 = pybamm.Variable("var2", domain=domain)
#         model.rhs = {var1: -var2}
#         model.initial_conditions = {var1: 1}
#         model.external_variables = [var2]
#         model.variables = {"var1": var1, "var2": var2}
#         # No need to set parameters; can use base discretisation (no spatial
#         # operators)

#         # create discretisation
#         mesh = get_mesh_for_testing()
#         spatial_methods = {"macroscale": pybamm.FiniteVolume()}
#         disc = pybamm.Discretisation(mesh, spatial_methods)
#         disc.process_model(model)
#         # Solve
#         solver = pybamm.ScipySolver(rtol=1e-8, atol=1e-8)
#         t_eval = np.linspace(0, 10, 100)
#         solution = solver.solve(
#             model, t_eval, external_variables={"var2": 0.5 * np.ones(100)}
#         )
#         np.testing.assert_allclose(
#             solution["var1"].data[0], 1 - 0.5 * solution.t, rtol=1e-06
#         )

#     def test_model_solver_with_event_with_casadi(self):
#         # Create model
#         model = pybamm.BaseModel()
#         for use_jacobian in [True, False]:
#             model.use_jacobian = use_jacobian
#             model.convert_to_format = "casadi"
#             domain = ["negative electrode", "separator", "positive electrode"]
#             model.length_scales = length_scales
#             var = pybamm.Variable("var", domain=domain)
#             model.rhs = {var: -0.1 * var}
#             model.initial_conditions = {var: 1}
#             model.variables = {"var": var}
#             # needs to work with multiple events (to avoid bug where only last event is
#             # used)
#             model.events = [
#                 pybamm.Event("var=0.5", pybamm.min(var - 0.5)),
#                 pybamm.Event("var=-0.5", pybamm.min(var + 0.5)),
#             ]
#             # No need to set parameters; can use base discretisation (no spatial
#             # operators)

#             # create discretisation
#             mesh = get_mesh_for_testing()
#             spatial_methods = {"macroscale": pybamm.FiniteVolume()}
#             disc = pybamm.Discretisation(mesh, spatial_methods)
#             model_disc = disc.process_model(model, inplace=False)
#             # Solve
#             solver = pybamm.ScipySolver(rtol=1e-8, atol=1e-8, method="RK45")
#             t_eval = np.linspace(0, 10, 100)
#             solution = solver.solve(model_disc, t_eval)
#             self.assertLess(len(solution.t), len(t_eval))
#             np.testing.assert_array_equal(
#                 solution.t[:-1], t_eval[: len(solution.t) - 1]
#             )
#             np.testing.assert_allclose(
#                 solution["var"].data[0], np.exp(-0.1 * solution.t)
#             )

#     def test_model_solver_with_inputs_with_casadi(self):
#         # Create model
#         model = pybamm.BaseModel()
#         model.convert_to_format = "casadi"
#         domain = ["negative electrode", "separator", "positive electrode"]
#         model.length_scales = length_scales
#         var = pybamm.Variable("var", domain=domain)
#         model.rhs = {var: -pybamm.InputParameter("rate") * var}
#         model.initial_conditions = {var: 1}
#         model.events = [pybamm.Event("var=0.5", pybamm.min(var - 0.5))]
#         model.variables = {"var": var}

#         # No need to set parameters; can use base discretisation (no spatial
#         # operators)

#         # create discretisation
#         mesh = get_mesh_for_testing()
#         spatial_methods = {"macroscale": pybamm.FiniteVolume()}
#         disc = pybamm.Discretisation(mesh, spatial_methods)
#         disc.process_model(model)
#         # Solve
#         solver = pybamm.ScipySolver(rtol=1e-8, atol=1e-8, method="RK45")
#         t_eval = np.linspace(0, 10, 100)
#         solution = solver.solve(model, t_eval, inputs={"rate": 0.1})
#         self.assertLess(len(solution.t), len(t_eval))
#         np.testing.assert_array_equal(solution.t[:-1], t_eval[: len(solution.t) - 1])
#         np.testing.assert_allclose(solution["var"].data[0], np.exp(-0.1 * solution.t))

#     def test_model_solver_inputs_in_initial_conditions(self):
#         # Create model
#         model = pybamm.BaseModel()
#         var = pybamm.Variable("var")
#         model.rhs = {var: pybamm.InputParameter("rate") * var}
#         model.initial_conditions = {var: pybamm.InputParameter("ic 1")}
#         model.variables = {"var": var}

#         # Solve
#         solver = pybamm.ScipySolver(rtol=1e-8, atol=1e-8)
#         t_eval = np.linspace(0, 5, 100)
#         solution = solver.solve(model, t_eval, inputs={"rate": -1, "ic 1": 0.1})
#         np.testing.assert_array_almost_equal(
#             solution["var"].data, 0.1 * np.exp(-solution.t), decimal=5
#         )

#         # Solve again with different initial conditions
#         solution = solver.solve(model, t_eval, inputs={"rate": -0.1, "ic 1": 1})
#         np.testing.assert_array_almost_equal(
#             solution["var"].data, 1 * np.exp(-0.1 * solution.t), decimal=5
#         )

#     def test_model_solver_manually_update_initial_conditions(self):
#         # Create model
#         model = pybamm.BaseModel()
#         var = pybamm.Variable("var")
#         model.rhs = {var: -var}
#         model.initial_conditions = {var: 1}
#         model.variables = {"var": var}

#         # Solve
#         solver = pybamm.ScipySolver(rtol=1e-8, atol=1e-8)
#         t_eval = np.linspace(0, 5, 100)
#         solution = solver.solve(model, t_eval)
#         np.testing.assert_array_almost_equal(
#             solution["var"].data, 1 * np.exp(-solution.t), decimal=5
#         )

#         # Change initial conditions and solve again
#         model._concatenated_initial_conditions = pybamm.Vector([[2]])
#         solution = solver.solve(model, t_eval)
#         np.testing.assert_array_almost_equal(
#             solution["var"].data, 2 * np.exp(-solution.t), decimal=5
#         )
=======

class TestScipySolver(unittest.TestCase):
    def test_model_solver_python_and_jax(self):

        if pybamm.have_jax():
            formats = ["python", "jax"]
        else:
            formats = ["python"]

        for convert_to_format in formats:
            # Create model
            model = pybamm.BaseModel()
            model.convert_to_format = convert_to_format
            domain = ["negative electrode", "separator", "positive electrode"]
            var = pybamm.Variable("var", domain=domain)
            model.rhs = {var: 0.1 * var}
            model.initial_conditions = {var: 1}
            # No need to set parameters;
            # can use base discretisation (no spatial operators)

            # create discretisation
            mesh = get_mesh_for_testing()
            spatial_methods = {"macroscale": pybamm.FiniteVolume()}
            disc = pybamm.Discretisation(mesh, spatial_methods)
            disc.process_model(model)
            # Solve
            # Make sure that passing in extra options works
            solver = pybamm.ScipySolver(
                rtol=1e-8, atol=1e-8, method="RK45", extra_options={"first_step": 1e-4}
            )
            t_eval = np.linspace(0, 1, 80)
            solution = solver.solve(model, t_eval)
            np.testing.assert_array_equal(solution.t, t_eval)
            np.testing.assert_allclose(solution.y[0], np.exp(0.1 * solution.t))

            # Test time
            self.assertEqual(
                solution.total_time, solution.solve_time + solution.set_up_time
            )
            self.assertEqual(solution.termination, "final time")

    def test_model_solver_failure(self):
        # Turn off warnings to ignore sqrt error
        warnings.simplefilter("ignore")
        model = pybamm.BaseModel()
        model.convert_to_format = "python"
        var = pybamm.Variable("var")
        model.rhs = {var: -pybamm.sqrt(var)}
        model.initial_conditions = {var: 1}
        # No need to set parameters; can use base discretisation (no spatial operators)

        # create discretisation
        disc = pybamm.Discretisation()
        disc.process_model(model)

        t_eval = np.linspace(0, 3, 100)
        solver = pybamm.ScipySolver(rtol=1e-8, atol=1e-8, method="RK45")
        # Expect solver to fail when y goes negative
        with self.assertRaises(pybamm.SolverError):
            solver.solve(model, t_eval)

        # Turn warnings back on
        warnings.simplefilter("default")

    def test_model_solver_with_event_python(self):
        # Create model
        model = pybamm.BaseModel()
        model.convert_to_format = "python"
        domain = ["negative electrode", "separator", "positive electrode"]
        var = pybamm.Variable("var", domain=domain)
        model.rhs = {var: -0.1 * var}
        model.initial_conditions = {var: 1}
        # needs to work with multiple events (to avoid bug where only last event is
        # used)
        model.events = [
            pybamm.Event("var=0.5", pybamm.min(var - 0.5)),
            pybamm.Event("var=-0.5", pybamm.min(var + 0.5)),
        ]
        # No need to set parameters; can use base discretisation (no spatial operators)

        # create discretisation
        mesh = get_mesh_for_testing()
        spatial_methods = {"macroscale": pybamm.FiniteVolume()}
        disc = pybamm.Discretisation(mesh, spatial_methods)
        disc.process_model(model)
        # Solve
        solver = pybamm.ScipySolver(rtol=1e-8, atol=1e-8, method="RK45")
        t_eval = np.linspace(0, 10, 100)
        solution = solver.solve(model, t_eval)
        self.assertLess(len(solution.t), len(t_eval))
        np.testing.assert_array_equal(solution.t[:-1], t_eval[: len(solution.t) - 1])
        np.testing.assert_allclose(solution.y[0], np.exp(-0.1 * solution.t))
        np.testing.assert_equal(solution.t_event[0], solution.t[-1])
        np.testing.assert_array_equal(solution.y_event[:, 0], solution.y[:, -1])

        # Test event in solution variables_and_events
        np.testing.assert_array_almost_equal(solution["Event: var=0.5"].data[-1], 0)

    def test_model_solver_ode_with_jacobian_python(self):
        # Create model
        model = pybamm.BaseModel()
        model.convert_to_format = "python"
        whole_cell = ["negative electrode", "separator", "positive electrode"]
        var1 = pybamm.Variable("var1", domain=whole_cell)
        var2 = pybamm.Variable("var2", domain=whole_cell)
        model.rhs = {var1: var1, var2: 1 - var1}
        model.initial_conditions = {var1: 1.0, var2: -1.0}
        model.variables = {"var1": var1, "var2": var2}

        # create discretisation
        mesh = get_mesh_for_testing()
        spatial_methods = {"macroscale": pybamm.FiniteVolume()}
        disc = pybamm.Discretisation(mesh, spatial_methods)
        disc.process_model(model)

        # Add user-supplied Jacobian to model
        submesh = mesh[("negative electrode", "separator", "positive electrode")]
        N = submesh.npts

        # construct jacobian in order of model.rhs
        J = []
        for var in model.rhs.keys():
            if var == var1:
                J.append([np.eye(N), np.zeros((N, N))])
            else:
                J.append([-1.0 * np.eye(N), np.zeros((N, N))])

        J = np.block(J)

        def jacobian(t, y):
            return J

        # Solve
        solver = pybamm.ScipySolver(rtol=1e-9, atol=1e-9)
        t_eval = np.linspace(0, 1, 100)
        solution = solver.solve(model, t_eval)
        np.testing.assert_array_equal(solution.t, t_eval)

        T, Y = solution.t, solution.y
        np.testing.assert_array_almost_equal(
            model.variables["var1"].evaluate(T, Y),
            np.ones((N, T.size)) * np.exp(T[np.newaxis, :]),
        )
        np.testing.assert_array_almost_equal(
            model.variables["var2"].evaluate(T, Y),
            np.ones((N, T.size)) * (T[np.newaxis, :] - np.exp(T[np.newaxis, :])),
        )

    def test_model_step_python(self):
        # Create model
        model = pybamm.BaseModel()
        model.convert_to_format = "python"
        domain = ["negative electrode", "separator", "positive electrode"]
        var = pybamm.Variable("var", domain=domain)
        model.rhs = {var: 0.1 * var}
        model.initial_conditions = {var: 1}

        # create discretisation
        mesh = get_mesh_for_testing()
        spatial_methods = {"macroscale": pybamm.FiniteVolume()}
        disc = pybamm.Discretisation(mesh, spatial_methods)
        disc.process_model(model)

        solver = pybamm.ScipySolver(rtol=1e-8, atol=1e-8, method="RK45")

        # Step once
        dt = 1
        step_sol = solver.step(None, model, dt)
        np.testing.assert_array_equal(step_sol.t, [0, dt])
        np.testing.assert_array_almost_equal(step_sol.y[0], np.exp(0.1 * step_sol.t))

        # Step again (return 5 points)
        step_sol_2 = solver.step(step_sol, model, dt, npts=5)
        np.testing.assert_array_equal(
            step_sol_2.t, np.concatenate([np.array([0]), np.linspace(dt, 2 * dt, 5)])
        )
        np.testing.assert_array_almost_equal(
            step_sol_2.y[0], np.exp(0.1 * step_sol_2.t)
        )

        # Check steps give same solution as solve
        t_eval = step_sol.t
        solution = solver.solve(model, t_eval)
        np.testing.assert_array_almost_equal(solution.y[0], step_sol.y[0])

    def test_step_different_model(self):
        disc = pybamm.Discretisation()

        # Create and discretise model1
        model1 = pybamm.BaseModel()
        var = pybamm.Variable("var")
        var2 = pybamm.Variable("var2")
        model1.rhs = {var: 0.1 * var}
        model1.initial_conditions = {var: 1}
        model1.variables = {"var": var, "mul_var": 2 * var, "var2": var}
        disc.process_model(model1)

        # Create and discretise model2, which is slightly different
        model2 = pybamm.BaseModel()
        var = pybamm.Variable("var")
        var2 = pybamm.Variable("var2")
        model2.rhs = {var: 0.2 * var, var2: -0.5 * var2}
        model2.initial_conditions = {var: 1, var2: 1}
        model2.variables = {"var": var, "mul_var": 3 * var, "var2": var2}
        disc.process_model(model2)

        solver = pybamm.ScipySolver(rtol=1e-8, atol=1e-8, method="RK45")

        # Step once
        dt = 1
        step_sol1 = solver.step(None, model1, dt)
        np.testing.assert_array_equal(step_sol1.t, [0, dt])
        np.testing.assert_array_almost_equal(step_sol1.y[0], np.exp(0.1 * step_sol1.t))

        # Step again, the model has changed
        step_sol2 = solver.step(step_sol1, model2, dt)
        np.testing.assert_array_equal(step_sol2.t, [0, dt, 2 * dt])
        np.testing.assert_array_almost_equal(
            step_sol2.all_ys[0][0], np.exp(0.1 * step_sol1.t)
        )

    def test_model_solver_with_inputs(self):
        # Create model
        model = pybamm.BaseModel()
        model.convert_to_format = "python"
        domain = ["negative electrode", "separator", "positive electrode"]
        var = pybamm.Variable("var", domain=domain)
        model.rhs = {var: -pybamm.InputParameter("rate") * var}
        model.initial_conditions = {var: 1}
        # No need to set parameters; can use base discretisation (no spatial
        # operators)
        model.events = [pybamm.Event("var=0.5", pybamm.min(var - 0.5))]
        # create discretisation
        mesh = get_mesh_for_testing()
        spatial_methods = {"macroscale": pybamm.FiniteVolume()}
        disc = pybamm.Discretisation(mesh, spatial_methods)
        disc.process_model(model)
        # Solve
        solver = pybamm.ScipySolver(rtol=1e-8, atol=1e-8, method="RK45")
        t_eval = np.linspace(0, 10, 100)
        solution = solver.solve(model, t_eval, inputs={"rate": 0.1})
        self.assertLess(len(solution.t), len(t_eval))
        np.testing.assert_array_equal(solution.t[:-1], t_eval[: len(solution.t) - 1])
        np.testing.assert_allclose(solution.y[0], np.exp(-0.1 * solution.t))

    def test_model_solver_multiple_inputs_happy_path(self):
        for convert_to_format in ["python", "casadi"]:
            # Create model
            model = pybamm.BaseModel()
            model.convert_to_format = convert_to_format
            domain = ["negative electrode", "separator", "positive electrode"]
            var = pybamm.Variable("var", domain=domain)
            model.rhs = {var: -pybamm.InputParameter("rate") * var}
            model.initial_conditions = {var: 1}
            # create discretisation
            mesh = get_mesh_for_testing()
            spatial_methods = {"macroscale": pybamm.FiniteVolume()}
            disc = pybamm.Discretisation(mesh, spatial_methods)
            disc.process_model(model)

            solver = pybamm.ScipySolver(rtol=1e-8, atol=1e-8, method="RK45")
            t_eval = np.linspace(0, 10, 100)
            ninputs = 8
            inputs_list = [{"rate": 0.01 * (i + 1)} for i in range(ninputs)]

            solutions = solver.solve(model, t_eval, inputs=inputs_list, nproc=2)
            for i in range(ninputs):
                with self.subTest(i=i):
                    solution = solutions[i]
                    np.testing.assert_array_equal(solution.t, t_eval)
                    np.testing.assert_allclose(
                        solution.y[0], np.exp(-0.01 * (i + 1) * solution.t)
                    )

    def test_model_solver_multiple_inputs_discontinuity_error(self):
        # Create model
        model = pybamm.BaseModel()
        model.convert_to_format = "casadi"
        domain = ["negative electrode", "separator", "positive electrode"]
        var = pybamm.Variable("var", domain=domain)
        model.rhs = {var: -pybamm.InputParameter("rate") * var}
        model.initial_conditions = {var: 1}
        # create discretisation
        mesh = get_mesh_for_testing()
        spatial_methods = {"macroscale": pybamm.FiniteVolume()}
        disc = pybamm.Discretisation(mesh, spatial_methods)
        disc.process_model(model)

        solver = pybamm.ScipySolver(rtol=1e-8, atol=1e-8, method="RK45")
        t_eval = np.linspace(0, 10, 100)
        ninputs = 8
        inputs_list = [{"rate": 0.01 * (i + 1)} for i in range(ninputs)]

        model.events = [
            pybamm.Event(
                "discontinuity",
                pybamm.Scalar(t_eval[-1] / 2),
                event_type=pybamm.EventType.DISCONTINUITY,
            )
        ]
        with self.assertRaisesRegex(
            pybamm.SolverError,
            (
                "Cannot solve for a list of input parameters"
                " sets with discontinuities"
            ),
        ):
            solver.solve(model, t_eval, inputs=inputs_list, nproc=2)

    def test_model_solver_multiple_inputs_initial_conditions_error(self):
        # Create model
        model = pybamm.BaseModel()
        model.convert_to_format = "casadi"
        domain = ["negative electrode", "separator", "positive electrode"]
        var = pybamm.Variable("var", domain=domain)
        model.rhs = {var: -pybamm.InputParameter("rate") * var}
        model.initial_conditions = {var: 2 * pybamm.InputParameter("rate")}
        # create discretisation
        mesh = get_mesh_for_testing()
        spatial_methods = {"macroscale": pybamm.FiniteVolume()}
        disc = pybamm.Discretisation(mesh, spatial_methods)
        disc.process_model(model)

        solver = pybamm.ScipySolver(rtol=1e-8, atol=1e-8, method="RK45")
        t_eval = np.linspace(0, 10, 100)
        ninputs = 8
        inputs_list = [{"rate": 0.01 * (i + 1)} for i in range(ninputs)]

        with self.assertRaisesRegex(
            pybamm.SolverError,
            ("Input parameters cannot appear in expression " "for initial conditions."),
        ):
            solver.solve(model, t_eval, inputs=inputs_list, nproc=2)

    def test_model_solver_multiple_inputs_jax_format_error(self):
        # Create model
        model = pybamm.BaseModel()
        model.convert_to_format = "jax"
        domain = ["negative electrode", "separator", "positive electrode"]
        var = pybamm.Variable("var", domain=domain)
        model.rhs = {var: -pybamm.InputParameter("rate") * var}
        model.initial_conditions = {var: 2 * pybamm.InputParameter("rate")}
        # No need to set parameters; can use base discretisation (no spatial
        # operators)
        # create discretisation
        mesh = get_mesh_for_testing()
        spatial_methods = {"macroscale": pybamm.FiniteVolume()}
        disc = pybamm.Discretisation(mesh, spatial_methods)
        disc.process_model(model)

        solver = pybamm.ScipySolver(rtol=1e-8, atol=1e-8, method="RK45")
        t_eval = np.linspace(0, 10, 100)
        ninputs = 8
        inputs_list = [{"rate": 0.01 * (i + 1)} for i in range(ninputs)]

        with self.assertRaisesRegex(
            pybamm.SolverError,
            (
                "Cannot solve list of inputs with multiprocessing "
                'when model in format "jax".'
            ),
        ):
            solver.solve(model, t_eval, inputs=inputs_list, nproc=2)

    def test_model_solver_with_external(self):
        # Create model
        model = pybamm.BaseModel()
        domain = ["negative electrode", "separator", "positive electrode"]
        var1 = pybamm.Variable("var1", domain=domain)
        var2 = pybamm.Variable("var2", domain=domain)
        model.rhs = {var1: -var2}
        model.initial_conditions = {var1: 1}
        model.external_variables = [var2]
        model.variables = {"var2": var2}
        # No need to set parameters; can use base discretisation (no spatial
        # operators)

        # create discretisation
        mesh = get_mesh_for_testing()
        spatial_methods = {"macroscale": pybamm.FiniteVolume()}
        disc = pybamm.Discretisation(mesh, spatial_methods)
        disc.process_model(model)
        # Solve
        solver = pybamm.ScipySolver(rtol=1e-8, atol=1e-8)
        t_eval = np.linspace(0, 10, 100)
        solution = solver.solve(
            model, t_eval, external_variables={"var2": 0.5 * np.ones(100)}
        )
        np.testing.assert_allclose(solution.y[0], 1 - 0.5 * solution.t, rtol=1e-06)

    def test_model_solver_with_event_with_casadi(self):
        # Create model
        model = pybamm.BaseModel()
        for use_jacobian in [True, False]:
            model.use_jacobian = use_jacobian
            model.convert_to_format = "casadi"
            domain = ["negative electrode", "separator", "positive electrode"]
            var = pybamm.Variable("var", domain=domain)
            model.rhs = {var: -0.1 * var}
            model.initial_conditions = {var: 1}
            # needs to work with multiple events (to avoid bug where only last event is
            # used)
            model.events = [
                pybamm.Event("var=0.5", pybamm.min(var - 0.5)),
                pybamm.Event("var=-0.5", pybamm.min(var + 0.5)),
            ]
            # No need to set parameters; can use base discretisation (no spatial
            # operators)

            # create discretisation
            mesh = get_mesh_for_testing()
            spatial_methods = {"macroscale": pybamm.FiniteVolume()}
            disc = pybamm.Discretisation(mesh, spatial_methods)
            model_disc = disc.process_model(model, inplace=False)
            # Solve
            solver = pybamm.ScipySolver(rtol=1e-8, atol=1e-8, method="RK45")
            t_eval = np.linspace(0, 10, 100)
            solution = solver.solve(model_disc, t_eval)
            self.assertLess(len(solution.t), len(t_eval))
            np.testing.assert_array_equal(
                solution.t[:-1], t_eval[: len(solution.t) - 1]
            )
            np.testing.assert_allclose(solution.y[0], np.exp(-0.1 * solution.t))

    def test_model_solver_with_inputs_with_casadi(self):
        # Create model
        model = pybamm.BaseModel()
        model.convert_to_format = "casadi"
        domain = ["negative electrode", "separator", "positive electrode"]
        var = pybamm.Variable("var", domain=domain)
        model.rhs = {var: -pybamm.InputParameter("rate") * var}
        model.initial_conditions = {var: 1}
        model.events = [pybamm.Event("var=0.5", pybamm.min(var - 0.5))]
        # No need to set parameters; can use base discretisation (no spatial
        # operators)

        # create discretisation
        mesh = get_mesh_for_testing()
        spatial_methods = {"macroscale": pybamm.FiniteVolume()}
        disc = pybamm.Discretisation(mesh, spatial_methods)
        disc.process_model(model)
        # Solve
        solver = pybamm.ScipySolver(rtol=1e-8, atol=1e-8, method="RK45")
        t_eval = np.linspace(0, 10, 100)
        solution = solver.solve(model, t_eval, inputs={"rate": 0.1})
        self.assertLess(len(solution.t), len(t_eval))
        np.testing.assert_array_equal(solution.t[:-1], t_eval[: len(solution.t) - 1])
        np.testing.assert_allclose(solution.y[0], np.exp(-0.1 * solution.t))

    def test_model_solver_inputs_in_initial_conditions(self):
        # Create model
        model = pybamm.BaseModel()
        var1 = pybamm.Variable("var1")
        model.rhs = {var1: pybamm.InputParameter("rate") * var1}
        model.initial_conditions = {var1: pybamm.InputParameter("ic 1")}

        # Solve
        solver = pybamm.ScipySolver(rtol=1e-8, atol=1e-8)
        t_eval = np.linspace(0, 5, 100)
        solution = solver.solve(model, t_eval, inputs={"rate": -1, "ic 1": 0.1})
        np.testing.assert_array_almost_equal(
            solution.y[0], 0.1 * np.exp(-solution.t), decimal=5
        )

        # Solve again with different initial conditions
        solution = solver.solve(model, t_eval, inputs={"rate": -0.1, "ic 1": 1})
        np.testing.assert_array_almost_equal(
            solution.y[0], 1 * np.exp(-0.1 * solution.t), decimal=5
        )

    def test_model_solver_manually_update_initial_conditions(self):
        # Create model
        model = pybamm.BaseModel()
        var1 = pybamm.Variable("var1")
        model.rhs = {var1: -var1}
        model.initial_conditions = {var1: 1}

        # Solve
        solver = pybamm.ScipySolver(rtol=1e-8, atol=1e-8)
        t_eval = np.linspace(0, 5, 100)
        solution = solver.solve(model, t_eval)
        np.testing.assert_array_almost_equal(
            solution.y[0], 1 * np.exp(-solution.t), decimal=5
        )

        # Change initial conditions and solve again
        model.concatenated_initial_conditions = pybamm.NumpyConcatenation(
            pybamm.Vector([[2]])
        )
        solution = solver.solve(model, t_eval)
        np.testing.assert_array_almost_equal(
            solution.y[0], 2 * np.exp(-solution.t), decimal=5
        )
>>>>>>> 8478e9a6

    def test_scale_and_reference(self):
        # Create model
        model = pybamm.BaseModel()
        var1 = pybamm.Variable("var1", scale=2, reference=1)
        model.rhs = {var1: -var1}
        model.initial_conditions = {var1: 3}
        model.variables = {"var1": var1}
        solver = pybamm.ScipySolver()
        t_eval = np.linspace(0, 5, 100)
        solution = solver.solve(model, t_eval)

        # Check that the initial conditions and solution are scaled correctly
        np.testing.assert_array_almost_equal(
            model.concatenated_initial_conditions.evaluate(), 1
        )
        np.testing.assert_array_almost_equal(
            solution.y[0], (solution["var1"].data - 1) / 2, decimal=14
        )


class TestScipySolverWithSensitivity(unittest.TestCase):
    def test_solve_sensitivity_scalar_var_scalar_input(self):
        # Create model
        model = pybamm.BaseModel()
        var = pybamm.Variable("var")
        p = pybamm.InputParameter("p")
        model.rhs = {var: p * var}
        model.initial_conditions = {var: 1}
        model.variables = {"var": var, "var squared": var**2}

        # Solve
        # Make sure that passing in extra options works
        solver = pybamm.ScipySolver(rtol=1e-10, atol=1e-10)
        t_eval = np.linspace(0, 1, 80)
        solution = solver.solve(
            model, t_eval, inputs={"p": 0.1}, calculate_sensitivities=True
        )
        np.testing.assert_array_equal(solution.t, t_eval)
        np.testing.assert_allclose(solution["var"].data, np.exp(0.1 * solution.t))
        np.testing.assert_allclose(
            solution.sensitivities["p"],
            (solution.t * np.exp(0.1 * solution.t))[:, np.newaxis],
        )
        np.testing.assert_allclose(
            solution["var squared"].data, np.exp(0.1 * solution.t) ** 2
        )
        np.testing.assert_allclose(
            solution["var squared"].sensitivities["p"],
            (2 * np.exp(0.1 * solution.t) * solution.t * np.exp(0.1 * solution.t)),
        )

        # More complicated model
        # Create model
        model = pybamm.BaseModel()
        var = pybamm.Variable("var")
        p = pybamm.InputParameter("p")
        q = pybamm.InputParameter("q")
        r = pybamm.InputParameter("r")
        s = pybamm.InputParameter("s")
        model.rhs = {var: p * q}
        model.initial_conditions = {var: r}
        model.variables = {"var": var, "var times s": var * s}

        # Solve
        # Make sure that passing in extra options works
        solver = pybamm.ScipySolver(rtol=1e-10, atol=1e-10)
        t_eval = np.linspace(0, 1, 80)
        solution = solver.solve(
            model,
            t_eval,
            inputs={"p": 0.1, "q": 2, "r": -1, "s": 0.5},
            calculate_sensitivities=True,
        )
        np.testing.assert_allclose(solution["var"].data, -1 + 0.2 * solution.t)
        np.testing.assert_allclose(
            solution.sensitivities["p"],
            (2 * solution.t)[:, np.newaxis],
        )
        np.testing.assert_allclose(
            solution.sensitivities["q"],
            (0.1 * solution.t)[:, np.newaxis],
        )
        np.testing.assert_allclose(solution.sensitivities["r"], 1)
        np.testing.assert_allclose(solution.sensitivities["s"], 0)
        for idx in range(len(solution.t)):
            np.testing.assert_allclose(
                solution.sensitivities["all"][idx].full().flatten(),
                np.hstack(
                    [
                        solution.sensitivities["p"][idx],
                        solution.sensitivities["q"][idx],
                        solution.sensitivities["r"][idx],
                        solution.sensitivities["s"][idx],
                    ]
                ),
            )
        np.testing.assert_allclose(
            solution["var times s"].data, 0.5 * (-1 + 0.2 * solution.t)
        )
        np.testing.assert_allclose(
            solution["var times s"].sensitivities["p"], 0.5 * (2 * solution.t)
        )
        np.testing.assert_allclose(
            solution["var times s"].sensitivities["q"], 0.5 * (0.1 * solution.t)
        )
        np.testing.assert_allclose(solution["var times s"].sensitivities["r"], 0.5)
        np.testing.assert_allclose(
            solution["var times s"].sensitivities["s"], (-1 + 0.2 * solution.t)
        )
        np.testing.assert_allclose(
            solution["var times s"].sensitivities["all"],
            np.vstack(
                [
                    solution["var times s"].sensitivities["p"],
                    solution["var times s"].sensitivities["q"],
                    solution["var times s"].sensitivities["r"],
                    solution["var times s"].sensitivities["s"],
                ]
            ),
        )

    def test_solve_sensitivity_vector_var_scalar_input(self):
        var = pybamm.Variable("var", "negative electrode")
        model = pybamm.BaseModel()
        # Set length scales to avoid warning
        model.length_scales = {"negative electrode": 1}
        param = pybamm.InputParameter("param")
        model.rhs = {var: -param * var}
        model.initial_conditions = {var: 2}
        model.variables = {"var": var}

        # create discretisation
        disc = get_discretisation_for_testing()
        disc.process_model(model)
        n = disc.mesh["negative electrode"].npts

        # Solve - scalar input
        solver = pybamm.ScipySolver()
        t_eval = np.linspace(0, 1)
        solution = solver.solve(
            model, t_eval, inputs={"param": 7}, calculate_sensitivities=True
        )
        np.testing.assert_array_almost_equal(
            solution["var"].data,
            np.tile(2 * np.exp(-7 * t_eval), (n, 1)),
            decimal=4,
        )
        np.testing.assert_array_almost_equal(
            solution["var"].sensitivities["param"],
            np.repeat(-2 * t_eval * np.exp(-7 * t_eval), n)[:, np.newaxis],
            decimal=4,
        )

        # More complicated model
        # Create model
        model = pybamm.BaseModel()
        # Set length scales to avoid warning
        model.length_scales = {"negative electrode": 1}
        var = pybamm.Variable("var", "negative electrode")
        p = pybamm.InputParameter("p")
        q = pybamm.InputParameter("q")
        r = pybamm.InputParameter("r")
        s = pybamm.InputParameter("s")
        model.rhs = {var: p * q}
        model.initial_conditions = {var: r}
        model.variables = {"var times s": var * s}

        # Discretise
        disc.process_model(model)

        # Solve
        # Make sure that passing in extra options works
        solver = pybamm.ScipySolver(rtol=1e-10, atol=1e-10)
        t_eval = np.linspace(0, 1, 80)
        solution = solver.solve(
            model,
            t_eval,
            inputs={"p": 0.1, "q": 2, "r": -1, "s": 0.5},
            calculate_sensitivities=True,
        )
        np.testing.assert_allclose(solution.y, np.tile(-1 + 0.2 * solution.t, (n, 1)))
        np.testing.assert_allclose(
            solution.sensitivities["p"],
            np.repeat(2 * solution.t, n)[:, np.newaxis],
        )
        np.testing.assert_allclose(
            solution.sensitivities["q"],
            np.repeat(0.1 * solution.t, n)[:, np.newaxis],
        )
        np.testing.assert_allclose(solution.sensitivities["r"], 1)
        np.testing.assert_allclose(solution.sensitivities["s"], 0)
        np.testing.assert_allclose(
            solution.sensitivities["all"],
            np.hstack(
                [
                    solution.sensitivities["p"],
                    solution.sensitivities["q"],
                    solution.sensitivities["r"],
                    solution.sensitivities["s"],
                ]
            ),
        )
        np.testing.assert_allclose(
            solution["var times s"].data, np.tile(0.5 * (-1 + 0.2 * solution.t), (n, 1))
        )
        np.testing.assert_allclose(
            solution["var times s"].sensitivities["p"],
            np.repeat(0.5 * (2 * solution.t), n)[:, np.newaxis],
        )
        np.testing.assert_allclose(
            solution["var times s"].sensitivities["q"],
            np.repeat(0.5 * (0.1 * solution.t), n)[:, np.newaxis],
        )
        np.testing.assert_allclose(solution["var times s"].sensitivities["r"], 0.5)
        np.testing.assert_allclose(
            solution["var times s"].sensitivities["s"],
            np.repeat(-1 + 0.2 * solution.t, n)[:, np.newaxis],
        )
        np.testing.assert_allclose(
            solution["var times s"].sensitivities["all"],
            np.hstack(
                [
                    solution["var times s"].sensitivities["p"],
                    solution["var times s"].sensitivities["q"],
                    solution["var times s"].sensitivities["r"],
                    solution["var times s"].sensitivities["s"],
                ]
            ),
        )


#     def test_solve_sensitivity_vector_var_vector_input(self):
#         var = pybamm.Variable("var", "negative electrode")
#         model = pybamm.BaseModel()
#         # Set length scales to avoid warning
#         model.length_scales = {"negative electrode": 1}

#         param = pybamm.InputParameter("param", "negative electrode")
#         model.rhs = {var: -param * var}
#         model.initial_conditions = {var: 2}
#         model.variables = {
#             "var": var,
#             "integral of var": pybamm.Integral(var, pybamm.standard_spatial_vars.x_n),
#         }

#         # create discretisation
#         mesh = get_mesh_for_testing()
#         spatial_methods = {"macroscale": pybamm.FiniteVolume()}
#         disc = pybamm.Discretisation(mesh, spatial_methods)
#         disc.process_model(model)
#         n = disc.mesh["negative electrode"].npts

#         # Solve - constant input
#         solver = pybamm.ScipySolver(rtol=1e-10, atol=1e-10)
#         t_eval = np.linspace(0, 1)
#         solution = solver.solve(
#             model,
#             t_eval,
#             inputs={"param": 7 * np.ones(n)},
#             calculate_sensitivities=True,
#         )
#         l_n = mesh["negative electrode"].edges[-1]
#         np.testing.assert_array_almost_equal(
#             solution["var"].data,
#             np.tile(2 * np.exp(-7 * t_eval), (n, 1)),
#             decimal=4,
#         )

#         np.testing.assert_array_almost_equal(
#             solution["var"].sensitivities["param"],
#             np.vstack([np.eye(n) * -2 * t * np.exp(-7 * t) for t in t_eval]),
#         )
#         np.testing.assert_array_almost_equal(
#             solution["integral of var"].data,
#             2 * np.exp(-7 * t_eval) * l_n,
#             decimal=4,
#         )
#         np.testing.assert_array_almost_equal(
#             solution["integral of var"].sensitivities["param"],
#             np.tile(-2 * t_eval * np.exp(-7 * t_eval) * l_n / n, (n, 1)).T,
#         )

#         # Solve - linspace input
#         solver = pybamm.ScipySolver(rtol=1e-10, atol=1e-10)
#         t_eval = np.linspace(0, 1)
#         p_eval = np.linspace(1, 2, n)
#         solution = solver.solve(
#             model, t_eval, inputs={"param": p_eval}, calculate_sensitivities=True
#         )
#         l_n = mesh["negative electrode"].edges[-1]
#         np.testing.assert_array_almost_equal(
#             solution["var"].data, 2 * np.exp(-p_eval[:, np.newaxis] * t_eval), decimal=4
#         )
#         np.testing.assert_array_almost_equal(
#             solution["var"].sensitivities["param"],
#             np.vstack([np.diag(-2 * t * np.exp(-p_eval * t)) for t in t_eval]),
#         )

#         np.testing.assert_array_almost_equal(
#             solution["integral of var"].data,
#             np.sum(
#                 2
#                 * np.exp(-p_eval[:, np.newaxis] * t_eval)
#                 * mesh["negative electrode"].d_edges[:, np.newaxis],
#                 axis=0,
#             ),
#         )
#         np.testing.assert_array_almost_equal(
#             solution["integral of var"].sensitivities["param"],
#             np.vstack([-2 * t * np.exp(-p_eval * t) * l_n / n for t in t_eval]),
#         )


if __name__ == "__main__":
    print("Add -v for more debug output")

    if "-v" in sys.argv:
        debug = True
    pybamm.settings.debug_mode = True
    unittest.main()<|MERGE_RESOLUTION|>--- conflicted
+++ resolved
@@ -7,543 +7,12 @@
 import warnings
 import sys
 
-<<<<<<< HEAD
 length_scales = {
     "negative electrode": 1,
     "separator": 1,
     "positive electrode": 1,
 }
 
-
-# class TestScipySolver(unittest.TestCase):
-#     def test_model_solver_python_and_jax(self):
-
-#         if pybamm.have_jax():
-#             formats = ["python", "jax"]
-#         else:
-#             formats = ["python"]
-
-#         for convert_to_format in formats:
-#             # Create model
-#             model = pybamm.BaseModel()
-#             model.convert_to_format = convert_to_format
-#             domain = ["negative electrode", "separator", "positive electrode"]
-#             var = pybamm.Variable("var", domain=domain)
-#             model.length_scales = length_scales
-#             model.rhs = {var: 0.1 * var}
-#             model.initial_conditions = {var: 1}
-#             model.variables = {"var": var}
-#             # No need to set parameters;
-#             # can use base discretisation (no spatial operators)
-
-#             # create discretisation
-#             mesh = get_mesh_for_testing()
-#             spatial_methods = {"macroscale": pybamm.FiniteVolume()}
-#             disc = pybamm.Discretisation(mesh, spatial_methods)
-#             disc.process_model(model)
-#             # Solve
-#             # Make sure that passing in extra options works
-#             solver = pybamm.ScipySolver(
-#                 rtol=1e-8, atol=1e-8, method="RK45", extra_options={"first_step": 1e-4}
-#             )
-#             t_eval = np.linspace(0, 1, 80)
-#             solution = solver.solve(model, t_eval)
-#             np.testing.assert_array_equal(solution.t, t_eval)
-#             np.testing.assert_allclose(
-#                 solution["var"].data[0], np.exp(0.1 * solution.t)
-#             )
-
-#             # Test time
-#             self.assertEqual(
-#                 solution.total_time, solution.solve_time + solution.set_up_time
-#             )
-#             self.assertEqual(solution.termination, "final time")
-
-#     def test_model_solver_failure(self):
-#         # Turn off warnings to ignore sqrt error
-#         warnings.simplefilter("ignore")
-#         model = pybamm.BaseModel()
-#         model.convert_to_format = "python"
-#         var = pybamm.Variable("var")
-#         model.rhs = {var: -pybamm.sqrt(var)}
-#         model.initial_conditions = {var: 1}
-#         # No need to set parameters; can use base discretisation (no spatial operators)
-
-#         # create discretisation
-#         disc = pybamm.Discretisation()
-#         disc.process_model(model)
-
-#         t_eval = np.linspace(0, 3, 100)
-#         solver = pybamm.ScipySolver(rtol=1e-8, atol=1e-8, method="RK45")
-#         # Expect solver to fail when y goes negative
-#         with self.assertRaises(pybamm.SolverError):
-#             solver.solve(model, t_eval)
-
-#         # Turn warnings back on
-#         warnings.simplefilter("default")
-
-#     def test_model_solver_with_event_python(self):
-#         # Create model
-#         model = pybamm.BaseModel()
-#         model.convert_to_format = "python"
-#         domain = ["negative electrode", "separator", "positive electrode"]
-#         model.length_scales = length_scales
-#         var = pybamm.Variable("var", domain=domain)
-#         model.rhs = {var: -0.1 * var}
-#         model.initial_conditions = {var: 1}
-#         model.variables = {"var": var}
-#         # needs to work with multiple events (to avoid bug where only last event is
-#         # used)
-#         model.events = [
-#             pybamm.Event("var=0.5", pybamm.min(var - 0.5)),
-#             pybamm.Event("var=-0.5", pybamm.min(var + 0.5)),
-#         ]
-#         # No need to set parameters; can use base discretisation (no spatial operators)
-
-#         # create discretisation
-#         mesh = get_mesh_for_testing()
-#         spatial_methods = {"macroscale": pybamm.FiniteVolume()}
-#         disc = pybamm.Discretisation(mesh, spatial_methods)
-#         disc.process_model(model)
-#         # Solve
-#         solver = pybamm.ScipySolver(rtol=1e-8, atol=1e-8, method="RK45")
-#         t_eval = np.linspace(0, 10, 100)
-#         solution = solver.solve(model, t_eval)
-#         self.assertLess(len(solution.t), len(t_eval))
-#         np.testing.assert_array_equal(solution.t[:-1], t_eval[: len(solution.t) - 1])
-#         np.testing.assert_allclose(solution["var"].data[0], np.exp(-0.1 * solution.t))
-#         np.testing.assert_equal(solution.t_event[0], solution.t[-1])
-#         np.testing.assert_array_equal(
-#             solution.y_event[:, 0], solution.all_ys[-1].flatten()
-#         )
-
-#         # Test event in solution variables_and_events
-#         np.testing.assert_array_almost_equal(solution["Event: var=0.5"].data[-1], 0)
-
-#     def test_model_solver_ode_with_jacobian_python(self):
-#         # Create model
-#         model = pybamm.BaseModel()
-#         model.convert_to_format = "python"
-#         whole_cell = ["negative electrode", "separator", "positive electrode"]
-#         model.length_scales = length_scales
-#         var1 = pybamm.Variable("var1", domain=whole_cell)
-#         var2 = pybamm.Variable("var2", domain=whole_cell)
-#         model.rhs = {var1: var1, var2: 1 - var1}
-#         model.initial_conditions = {var1: 1.0, var2: -1.0}
-#         model.variables = {"var1": var1, "var2": var2}
-
-#         # create discretisation
-#         mesh = get_mesh_for_testing()
-#         spatial_methods = {"macroscale": pybamm.FiniteVolume()}
-#         disc = pybamm.Discretisation(mesh, spatial_methods)
-#         disc.process_model(model)
-
-#         # Add user-supplied Jacobian to model
-#         combined_submesh = mesh.combine_submeshes(
-#             "negative electrode", "separator", "positive electrode"
-#         )
-#         N = combined_submesh.npts
-
-#         # construct jacobian in order of model.rhs
-#         J = []
-#         for var in model.rhs.keys():
-#             if var == var1:
-#                 J.append([np.eye(N), np.zeros((N, N))])
-#             else:
-#                 J.append([-1.0 * np.eye(N), np.zeros((N, N))])
-
-#         J = np.block(J)
-
-#         def jacobian(t, y):
-#             return J
-
-#         # Solve
-#         solver = pybamm.ScipySolver(rtol=1e-9, atol=1e-9)
-#         t_eval = np.linspace(0, 1, 100)
-#         solution = solver.solve(model, t_eval)
-#         np.testing.assert_array_equal(solution.t, t_eval)
-
-#         T = solution.t
-#         np.testing.assert_array_almost_equal(
-#             solution["var1"].data,
-#             np.ones((N, T.size)) * np.exp(T[np.newaxis, :]),
-#         )
-#         np.testing.assert_array_almost_equal(
-#             solution["var2"].data,
-#             np.ones((N, T.size)) * (T[np.newaxis, :] - np.exp(T[np.newaxis, :])),
-#         )
-
-#     def test_model_step_python(self):
-#         # Create model
-#         model = pybamm.BaseModel()
-#         model.convert_to_format = "python"
-#         domain = ["negative electrode", "separator", "positive electrode"]
-#         var = pybamm.Variable("var", domain=domain)
-#         model.length_scales = length_scales
-#         model.rhs = {var: 0.1 * var}
-#         model.initial_conditions = {var: 1}
-#         model.variables = {"var": var}
-
-#         # create discretisation
-#         mesh = get_mesh_for_testing()
-#         spatial_methods = {"macroscale": pybamm.FiniteVolume()}
-#         disc = pybamm.Discretisation(mesh, spatial_methods)
-#         disc.process_model(model)
-
-#         solver = pybamm.ScipySolver(rtol=1e-8, atol=1e-8, method="RK45")
-
-#         # Step once
-#         dt = 1
-#         step_sol = solver.step(None, model, dt)
-#         np.testing.assert_array_equal(step_sol.t, [0, dt])
-#         np.testing.assert_array_almost_equal(
-#             step_sol["var"].data[0], np.exp(0.1 * step_sol.t)
-#         )
-
-#         # Step again (return 5 points)
-#         step_sol_2 = solver.step(step_sol, model, dt, npts=5)
-#         np.testing.assert_array_equal(
-#             step_sol_2.t, np.concatenate([np.array([0]), np.linspace(dt, 2 * dt, 5)])
-#         )
-#         np.testing.assert_array_almost_equal(
-#             step_sol_2["var"].data[0], np.exp(0.1 * step_sol_2.t)
-#         )
-
-#         # Check steps give same solution as solve
-#         t_eval = step_sol.t
-#         solution = solver.solve(model, t_eval)
-#         np.testing.assert_array_almost_equal(
-#             solution["var"].data[0], step_sol["var"].data[0]
-#         )
-
-#     def test_step_different_model(self):
-#         disc = pybamm.Discretisation()
-
-#         # Create and discretise model1
-#         model1 = pybamm.BaseModel()
-#         var = pybamm.Variable("var")
-#         var2 = pybamm.Variable("var2")
-#         model1.rhs = {var: 0.1 * var}
-#         model1.initial_conditions = {var: 1}
-#         model1.variables = {"var": var, "mul_var": 2 * var, "var2": var}
-#         disc.process_model(model1)
-
-#         # Create and discretise model2, which is slightly different
-#         model2 = pybamm.BaseModel()
-#         var = pybamm.Variable("var")
-#         var2 = pybamm.Variable("var2")
-#         model2.rhs = {var: 0.2 * var, var2: -0.5 * var2}
-#         model2.initial_conditions = {var: 1, var2: 1}
-#         model2.variables = {"var": var, "mul_var": 3 * var, "var2": var2}
-#         disc.process_model(model2)
-
-#         solver = pybamm.ScipySolver(rtol=1e-8, atol=1e-8, method="RK45")
-
-#         # Step once
-#         dt = 1
-#         step_sol1 = solver.step(None, model1, dt)
-#         np.testing.assert_array_equal(step_sol1.t, [0, dt])
-#         np.testing.assert_array_almost_equal(
-#             step_sol1["var"].data, np.exp(0.1 * step_sol1.t)
-#         )
-
-#         # Step again, the model has changed
-#         step_sol2 = solver.step(step_sol1, model2, dt)
-#         np.testing.assert_array_equal(step_sol2.t, [0, dt, 2 * dt])
-#         np.testing.assert_array_almost_equal(
-#             step_sol2["var"].data[: len(step_sol1.t)], np.exp(0.1 * step_sol1.t)
-#         )
-
-#     def test_model_solver_with_inputs(self):
-#         # Create model
-#         model = pybamm.BaseModel()
-#         model.convert_to_format = "python"
-#         domain = ["negative electrode", "separator", "positive electrode"]
-#         model.length_scales = length_scales
-#         var = pybamm.Variable("var", domain=domain)
-#         model.rhs = {var: -pybamm.InputParameter("rate") * var}
-#         model.initial_conditions = {var: 1}
-#         model.variables = {"var": var}
-#         # No need to set parameters; can use base discretisation (no spatial
-#         # operators)
-#         model.events = [pybamm.Event("var=0.5", pybamm.min(var - 0.5))]
-#         # create discretisation
-#         mesh = get_mesh_for_testing()
-#         spatial_methods = {"macroscale": pybamm.FiniteVolume()}
-#         disc = pybamm.Discretisation(mesh, spatial_methods)
-#         disc.process_model(model)
-#         # Solve
-#         solver = pybamm.ScipySolver(rtol=1e-8, atol=1e-8, method="RK45")
-#         t_eval = np.linspace(0, 10, 100)
-#         solution = solver.solve(model, t_eval, inputs={"rate": 0.1})
-#         self.assertLess(len(solution.t), len(t_eval))
-#         np.testing.assert_array_equal(solution.t[:-1], t_eval[: len(solution.t) - 1])
-#         np.testing.assert_allclose(solution["var"].data[0], np.exp(-0.1 * solution.t))
-
-#     def test_model_solver_multiple_inputs_happy_path(self):
-#         for convert_to_format in ["python", "casadi"]:
-#             # Create model
-#             model = pybamm.BaseModel()
-#             model.convert_to_format = convert_to_format
-#             domain = ["negative electrode", "separator", "positive electrode"]
-#             model.length_scales = length_scales
-#             var = pybamm.Variable("var", domain=domain)
-#             model.rhs = {var: -pybamm.InputParameter("rate") * var}
-#             model.initial_conditions = {var: 1}
-#             model.variables = {"var": var}
-#             # create discretisation
-#             mesh = get_mesh_for_testing()
-#             spatial_methods = {"macroscale": pybamm.FiniteVolume()}
-#             disc = pybamm.Discretisation(mesh, spatial_methods)
-#             disc.process_model(model)
-
-#             solver = pybamm.ScipySolver(rtol=1e-8, atol=1e-8, method="RK45")
-#             t_eval = np.linspace(0, 10, 100)
-#             ninputs = 8
-#             inputs_list = [{"rate": 0.01 * (i + 1)} for i in range(ninputs)]
-
-#             solutions = solver.solve(model, t_eval, inputs=inputs_list, nproc=2)
-#             for i in range(ninputs):
-#                 with self.subTest(i=i):
-#                     solution = solutions[i]
-#                     np.testing.assert_array_equal(solution.t, t_eval)
-#                     np.testing.assert_allclose(
-#                         solution["var"].data[0], np.exp(-0.01 * (i + 1) * solution.t)
-#                     )
-
-#     def test_model_solver_multiple_inputs_discontinuity_error(self):
-#         # Create model
-#         model = pybamm.BaseModel()
-#         model.convert_to_format = "casadi"
-#         domain = ["negative electrode", "separator", "positive electrode"]
-#         model.length_scales = length_scales
-#         var = pybamm.Variable("var", domain=domain)
-#         model.rhs = {var: -pybamm.InputParameter("rate") * var}
-#         model.initial_conditions = {var: 1}
-#         # create discretisation
-#         mesh = get_mesh_for_testing()
-#         spatial_methods = {"macroscale": pybamm.FiniteVolume()}
-#         disc = pybamm.Discretisation(mesh, spatial_methods)
-#         disc.process_model(model)
-
-#         solver = pybamm.ScipySolver(rtol=1e-8, atol=1e-8, method="RK45")
-#         t_eval = np.linspace(0, 10, 100)
-#         ninputs = 8
-#         inputs_list = [{"rate": 0.01 * (i + 1)} for i in range(ninputs)]
-
-#         model._events = [
-#             pybamm.Event(
-#                 "discontinuity",
-#                 pybamm.Scalar(t_eval[-1] / 2),
-#                 event_type=pybamm.EventType.DISCONTINUITY,
-#             )
-#         ]
-#         with self.assertRaisesRegex(
-#             pybamm.SolverError,
-#             (
-#                 "Cannot solve for a list of input parameters"
-#                 " sets with discontinuities"
-#             ),
-#         ):
-#             solver.solve(model, t_eval, inputs=inputs_list, nproc=2)
-
-#     def test_model_solver_multiple_inputs_initial_conditions_error(self):
-#         # Create model
-#         model = pybamm.BaseModel()
-#         model.convert_to_format = "casadi"
-#         domain = ["negative electrode", "separator", "positive electrode"]
-#         model.length_scales = length_scales
-#         var = pybamm.Variable("var", domain=domain)
-#         model.rhs = {var: -pybamm.InputParameter("rate") * var}
-#         model.initial_conditions = {var: 2 * pybamm.InputParameter("rate")}
-#         # create discretisation
-#         mesh = get_mesh_for_testing()
-#         spatial_methods = {"macroscale": pybamm.FiniteVolume()}
-#         disc = pybamm.Discretisation(mesh, spatial_methods)
-#         disc.process_model(model)
-
-#         solver = pybamm.ScipySolver(rtol=1e-8, atol=1e-8, method="RK45")
-#         t_eval = np.linspace(0, 10, 100)
-#         ninputs = 8
-#         inputs_list = [{"rate": 0.01 * (i + 1)} for i in range(ninputs)]
-
-#         with self.assertRaisesRegex(
-#             pybamm.SolverError,
-#             ("Input parameters cannot appear in expression " "for initial conditions."),
-#         ):
-#             solver.solve(model, t_eval, inputs=inputs_list, nproc=2)
-
-#     def test_model_solver_multiple_inputs_jax_format_error(self):
-#         # Create model
-#         model = pybamm.BaseModel()
-#         model.convert_to_format = "jax"
-#         domain = ["negative electrode", "separator", "positive electrode"]
-#         model.length_scales = length_scales
-#         var = pybamm.Variable("var", domain=domain)
-#         model.rhs = {var: -pybamm.InputParameter("rate") * var}
-#         model.initial_conditions = {var: 2 * pybamm.InputParameter("rate")}
-#         # No need to set parameters; can use base discretisation (no spatial
-#         # operators)
-#         # create discretisation
-#         mesh = get_mesh_for_testing()
-#         spatial_methods = {"macroscale": pybamm.FiniteVolume()}
-#         disc = pybamm.Discretisation(mesh, spatial_methods)
-#         disc.process_model(model)
-
-#         solver = pybamm.ScipySolver(rtol=1e-8, atol=1e-8, method="RK45")
-#         t_eval = np.linspace(0, 10, 100)
-#         ninputs = 8
-#         inputs_list = [{"rate": 0.01 * (i + 1)} for i in range(ninputs)]
-
-#         with self.assertRaisesRegex(
-#             pybamm.SolverError,
-#             (
-#                 "Cannot solve list of inputs with multiprocessing "
-#                 'when model in format "jax".'
-#             ),
-#         ):
-#             solver.solve(model, t_eval, inputs=inputs_list, nproc=2)
-
-#     def test_model_solver_with_external(self):
-#         # Create model
-#         model = pybamm.BaseModel()
-#         domain = ["negative electrode", "separator", "positive electrode"]
-#         model.length_scales = length_scales
-#         var1 = pybamm.Variable("var1", domain=domain)
-#         var2 = pybamm.Variable("var2", domain=domain)
-#         model.rhs = {var1: -var2}
-#         model.initial_conditions = {var1: 1}
-#         model.external_variables = [var2]
-#         model.variables = {"var1": var1, "var2": var2}
-#         # No need to set parameters; can use base discretisation (no spatial
-#         # operators)
-
-#         # create discretisation
-#         mesh = get_mesh_for_testing()
-#         spatial_methods = {"macroscale": pybamm.FiniteVolume()}
-#         disc = pybamm.Discretisation(mesh, spatial_methods)
-#         disc.process_model(model)
-#         # Solve
-#         solver = pybamm.ScipySolver(rtol=1e-8, atol=1e-8)
-#         t_eval = np.linspace(0, 10, 100)
-#         solution = solver.solve(
-#             model, t_eval, external_variables={"var2": 0.5 * np.ones(100)}
-#         )
-#         np.testing.assert_allclose(
-#             solution["var1"].data[0], 1 - 0.5 * solution.t, rtol=1e-06
-#         )
-
-#     def test_model_solver_with_event_with_casadi(self):
-#         # Create model
-#         model = pybamm.BaseModel()
-#         for use_jacobian in [True, False]:
-#             model.use_jacobian = use_jacobian
-#             model.convert_to_format = "casadi"
-#             domain = ["negative electrode", "separator", "positive electrode"]
-#             model.length_scales = length_scales
-#             var = pybamm.Variable("var", domain=domain)
-#             model.rhs = {var: -0.1 * var}
-#             model.initial_conditions = {var: 1}
-#             model.variables = {"var": var}
-#             # needs to work with multiple events (to avoid bug where only last event is
-#             # used)
-#             model.events = [
-#                 pybamm.Event("var=0.5", pybamm.min(var - 0.5)),
-#                 pybamm.Event("var=-0.5", pybamm.min(var + 0.5)),
-#             ]
-#             # No need to set parameters; can use base discretisation (no spatial
-#             # operators)
-
-#             # create discretisation
-#             mesh = get_mesh_for_testing()
-#             spatial_methods = {"macroscale": pybamm.FiniteVolume()}
-#             disc = pybamm.Discretisation(mesh, spatial_methods)
-#             model_disc = disc.process_model(model, inplace=False)
-#             # Solve
-#             solver = pybamm.ScipySolver(rtol=1e-8, atol=1e-8, method="RK45")
-#             t_eval = np.linspace(0, 10, 100)
-#             solution = solver.solve(model_disc, t_eval)
-#             self.assertLess(len(solution.t), len(t_eval))
-#             np.testing.assert_array_equal(
-#                 solution.t[:-1], t_eval[: len(solution.t) - 1]
-#             )
-#             np.testing.assert_allclose(
-#                 solution["var"].data[0], np.exp(-0.1 * solution.t)
-#             )
-
-#     def test_model_solver_with_inputs_with_casadi(self):
-#         # Create model
-#         model = pybamm.BaseModel()
-#         model.convert_to_format = "casadi"
-#         domain = ["negative electrode", "separator", "positive electrode"]
-#         model.length_scales = length_scales
-#         var = pybamm.Variable("var", domain=domain)
-#         model.rhs = {var: -pybamm.InputParameter("rate") * var}
-#         model.initial_conditions = {var: 1}
-#         model.events = [pybamm.Event("var=0.5", pybamm.min(var - 0.5))]
-#         model.variables = {"var": var}
-
-#         # No need to set parameters; can use base discretisation (no spatial
-#         # operators)
-
-#         # create discretisation
-#         mesh = get_mesh_for_testing()
-#         spatial_methods = {"macroscale": pybamm.FiniteVolume()}
-#         disc = pybamm.Discretisation(mesh, spatial_methods)
-#         disc.process_model(model)
-#         # Solve
-#         solver = pybamm.ScipySolver(rtol=1e-8, atol=1e-8, method="RK45")
-#         t_eval = np.linspace(0, 10, 100)
-#         solution = solver.solve(model, t_eval, inputs={"rate": 0.1})
-#         self.assertLess(len(solution.t), len(t_eval))
-#         np.testing.assert_array_equal(solution.t[:-1], t_eval[: len(solution.t) - 1])
-#         np.testing.assert_allclose(solution["var"].data[0], np.exp(-0.1 * solution.t))
-
-#     def test_model_solver_inputs_in_initial_conditions(self):
-#         # Create model
-#         model = pybamm.BaseModel()
-#         var = pybamm.Variable("var")
-#         model.rhs = {var: pybamm.InputParameter("rate") * var}
-#         model.initial_conditions = {var: pybamm.InputParameter("ic 1")}
-#         model.variables = {"var": var}
-
-#         # Solve
-#         solver = pybamm.ScipySolver(rtol=1e-8, atol=1e-8)
-#         t_eval = np.linspace(0, 5, 100)
-#         solution = solver.solve(model, t_eval, inputs={"rate": -1, "ic 1": 0.1})
-#         np.testing.assert_array_almost_equal(
-#             solution["var"].data, 0.1 * np.exp(-solution.t), decimal=5
-#         )
-
-#         # Solve again with different initial conditions
-#         solution = solver.solve(model, t_eval, inputs={"rate": -0.1, "ic 1": 1})
-#         np.testing.assert_array_almost_equal(
-#             solution["var"].data, 1 * np.exp(-0.1 * solution.t), decimal=5
-#         )
-
-#     def test_model_solver_manually_update_initial_conditions(self):
-#         # Create model
-#         model = pybamm.BaseModel()
-#         var = pybamm.Variable("var")
-#         model.rhs = {var: -var}
-#         model.initial_conditions = {var: 1}
-#         model.variables = {"var": var}
-
-#         # Solve
-#         solver = pybamm.ScipySolver(rtol=1e-8, atol=1e-8)
-#         t_eval = np.linspace(0, 5, 100)
-#         solution = solver.solve(model, t_eval)
-#         np.testing.assert_array_almost_equal(
-#             solution["var"].data, 1 * np.exp(-solution.t), decimal=5
-#         )
-
-#         # Change initial conditions and solve again
-#         model._concatenated_initial_conditions = pybamm.Vector([[2]])
-#         solution = solver.solve(model, t_eval)
-#         np.testing.assert_array_almost_equal(
-#             solution["var"].data, 2 * np.exp(-solution.t), decimal=5
-#         )
-=======
 
 class TestScipySolver(unittest.TestCase):
     def test_model_solver_python_and_jax(self):
@@ -559,8 +28,10 @@
             model.convert_to_format = convert_to_format
             domain = ["negative electrode", "separator", "positive electrode"]
             var = pybamm.Variable("var", domain=domain)
+            model.length_scales = length_scales
             model.rhs = {var: 0.1 * var}
             model.initial_conditions = {var: 1}
+            model.variables = {"var": var}
             # No need to set parameters;
             # can use base discretisation (no spatial operators)
 
@@ -577,7 +48,9 @@
             t_eval = np.linspace(0, 1, 80)
             solution = solver.solve(model, t_eval)
             np.testing.assert_array_equal(solution.t, t_eval)
-            np.testing.assert_allclose(solution.y[0], np.exp(0.1 * solution.t))
+            np.testing.assert_allclose(
+                solution["var"].data[0], np.exp(0.1 * solution.t)
+            )
 
             # Test time
             self.assertEqual(
@@ -613,9 +86,11 @@
         model = pybamm.BaseModel()
         model.convert_to_format = "python"
         domain = ["negative electrode", "separator", "positive electrode"]
+        model.length_scales = length_scales
         var = pybamm.Variable("var", domain=domain)
         model.rhs = {var: -0.1 * var}
         model.initial_conditions = {var: 1}
+        model.variables = {"var": var}
         # needs to work with multiple events (to avoid bug where only last event is
         # used)
         model.events = [
@@ -635,9 +110,11 @@
         solution = solver.solve(model, t_eval)
         self.assertLess(len(solution.t), len(t_eval))
         np.testing.assert_array_equal(solution.t[:-1], t_eval[: len(solution.t) - 1])
-        np.testing.assert_allclose(solution.y[0], np.exp(-0.1 * solution.t))
+        np.testing.assert_allclose(solution["var"].data[0], np.exp(-0.1 * solution.t))
         np.testing.assert_equal(solution.t_event[0], solution.t[-1])
-        np.testing.assert_array_equal(solution.y_event[:, 0], solution.y[:, -1])
+        np.testing.assert_array_equal(
+            solution.y_event[:, 0], solution.all_ys[-1].flatten()
+        )
 
         # Test event in solution variables_and_events
         np.testing.assert_array_almost_equal(solution["Event: var=0.5"].data[-1], 0)
@@ -647,6 +124,7 @@
         model = pybamm.BaseModel()
         model.convert_to_format = "python"
         whole_cell = ["negative electrode", "separator", "positive electrode"]
+        model.length_scales = length_scales
         var1 = pybamm.Variable("var1", domain=whole_cell)
         var2 = pybamm.Variable("var2", domain=whole_cell)
         model.rhs = {var1: var1, var2: 1 - var1}
@@ -658,7 +136,6 @@
         spatial_methods = {"macroscale": pybamm.FiniteVolume()}
         disc = pybamm.Discretisation(mesh, spatial_methods)
         disc.process_model(model)
-
         # Add user-supplied Jacobian to model
         submesh = mesh[("negative electrode", "separator", "positive electrode")]
         N = submesh.npts
@@ -682,13 +159,13 @@
         solution = solver.solve(model, t_eval)
         np.testing.assert_array_equal(solution.t, t_eval)
 
-        T, Y = solution.t, solution.y
-        np.testing.assert_array_almost_equal(
-            model.variables["var1"].evaluate(T, Y),
+        T = solution.t
+        np.testing.assert_array_almost_equal(
+            solution["var1"].data,
             np.ones((N, T.size)) * np.exp(T[np.newaxis, :]),
         )
         np.testing.assert_array_almost_equal(
-            model.variables["var2"].evaluate(T, Y),
+            solution["var2"].data,
             np.ones((N, T.size)) * (T[np.newaxis, :] - np.exp(T[np.newaxis, :])),
         )
 
@@ -698,8 +175,10 @@
         model.convert_to_format = "python"
         domain = ["negative electrode", "separator", "positive electrode"]
         var = pybamm.Variable("var", domain=domain)
+        model.length_scales = length_scales
         model.rhs = {var: 0.1 * var}
         model.initial_conditions = {var: 1}
+        model.variables = {"var": var}
 
         # create discretisation
         mesh = get_mesh_for_testing()
@@ -713,7 +192,9 @@
         dt = 1
         step_sol = solver.step(None, model, dt)
         np.testing.assert_array_equal(step_sol.t, [0, dt])
-        np.testing.assert_array_almost_equal(step_sol.y[0], np.exp(0.1 * step_sol.t))
+        np.testing.assert_array_almost_equal(
+            step_sol["var"].data[0], np.exp(0.1 * step_sol.t)
+        )
 
         # Step again (return 5 points)
         step_sol_2 = solver.step(step_sol, model, dt, npts=5)
@@ -721,13 +202,15 @@
             step_sol_2.t, np.concatenate([np.array([0]), np.linspace(dt, 2 * dt, 5)])
         )
         np.testing.assert_array_almost_equal(
-            step_sol_2.y[0], np.exp(0.1 * step_sol_2.t)
+            step_sol_2["var"].data[0], np.exp(0.1 * step_sol_2.t)
         )
 
         # Check steps give same solution as solve
         t_eval = step_sol.t
         solution = solver.solve(model, t_eval)
-        np.testing.assert_array_almost_equal(solution.y[0], step_sol.y[0])
+        np.testing.assert_array_almost_equal(
+            solution["var"].data[0], step_sol["var"].data[0]
+        )
 
     def test_step_different_model(self):
         disc = pybamm.Discretisation()
@@ -756,13 +239,15 @@
         dt = 1
         step_sol1 = solver.step(None, model1, dt)
         np.testing.assert_array_equal(step_sol1.t, [0, dt])
-        np.testing.assert_array_almost_equal(step_sol1.y[0], np.exp(0.1 * step_sol1.t))
+        np.testing.assert_array_almost_equal(
+            step_sol1["var"].data, np.exp(0.1 * step_sol1.t)
+        )
 
         # Step again, the model has changed
         step_sol2 = solver.step(step_sol1, model2, dt)
         np.testing.assert_array_equal(step_sol2.t, [0, dt, 2 * dt])
         np.testing.assert_array_almost_equal(
-            step_sol2.all_ys[0][0], np.exp(0.1 * step_sol1.t)
+            step_sol2["var"].data[: len(step_sol1.t)], np.exp(0.1 * step_sol1.t)
         )
 
     def test_model_solver_with_inputs(self):
@@ -770,9 +255,11 @@
         model = pybamm.BaseModel()
         model.convert_to_format = "python"
         domain = ["negative electrode", "separator", "positive electrode"]
+        model.length_scales = length_scales
         var = pybamm.Variable("var", domain=domain)
         model.rhs = {var: -pybamm.InputParameter("rate") * var}
         model.initial_conditions = {var: 1}
+        model.variables = {"var": var}
         # No need to set parameters; can use base discretisation (no spatial
         # operators)
         model.events = [pybamm.Event("var=0.5", pybamm.min(var - 0.5))]
@@ -787,7 +274,7 @@
         solution = solver.solve(model, t_eval, inputs={"rate": 0.1})
         self.assertLess(len(solution.t), len(t_eval))
         np.testing.assert_array_equal(solution.t[:-1], t_eval[: len(solution.t) - 1])
-        np.testing.assert_allclose(solution.y[0], np.exp(-0.1 * solution.t))
+        np.testing.assert_allclose(solution["var"].data[0], np.exp(-0.1 * solution.t))
 
     def test_model_solver_multiple_inputs_happy_path(self):
         for convert_to_format in ["python", "casadi"]:
@@ -795,9 +282,11 @@
             model = pybamm.BaseModel()
             model.convert_to_format = convert_to_format
             domain = ["negative electrode", "separator", "positive electrode"]
+            model.length_scales = length_scales
             var = pybamm.Variable("var", domain=domain)
             model.rhs = {var: -pybamm.InputParameter("rate") * var}
             model.initial_conditions = {var: 1}
+            model.variables = {"var": var}
             # create discretisation
             mesh = get_mesh_for_testing()
             spatial_methods = {"macroscale": pybamm.FiniteVolume()}
@@ -815,7 +304,7 @@
                     solution = solutions[i]
                     np.testing.assert_array_equal(solution.t, t_eval)
                     np.testing.assert_allclose(
-                        solution.y[0], np.exp(-0.01 * (i + 1) * solution.t)
+                        solution["var"].data[0], np.exp(-0.01 * (i + 1) * solution.t)
                     )
 
     def test_model_solver_multiple_inputs_discontinuity_error(self):
@@ -823,6 +312,7 @@
         model = pybamm.BaseModel()
         model.convert_to_format = "casadi"
         domain = ["negative electrode", "separator", "positive electrode"]
+        model.length_scales = length_scales
         var = pybamm.Variable("var", domain=domain)
         model.rhs = {var: -pybamm.InputParameter("rate") * var}
         model.initial_conditions = {var: 1}
@@ -837,7 +327,7 @@
         ninputs = 8
         inputs_list = [{"rate": 0.01 * (i + 1)} for i in range(ninputs)]
 
-        model.events = [
+        model._events = [
             pybamm.Event(
                 "discontinuity",
                 pybamm.Scalar(t_eval[-1] / 2),
@@ -858,6 +348,7 @@
         model = pybamm.BaseModel()
         model.convert_to_format = "casadi"
         domain = ["negative electrode", "separator", "positive electrode"]
+        model.length_scales = length_scales
         var = pybamm.Variable("var", domain=domain)
         model.rhs = {var: -pybamm.InputParameter("rate") * var}
         model.initial_conditions = {var: 2 * pybamm.InputParameter("rate")}
@@ -883,6 +374,7 @@
         model = pybamm.BaseModel()
         model.convert_to_format = "jax"
         domain = ["negative electrode", "separator", "positive electrode"]
+        model.length_scales = length_scales
         var = pybamm.Variable("var", domain=domain)
         model.rhs = {var: -pybamm.InputParameter("rate") * var}
         model.initial_conditions = {var: 2 * pybamm.InputParameter("rate")}
@@ -912,12 +404,13 @@
         # Create model
         model = pybamm.BaseModel()
         domain = ["negative electrode", "separator", "positive electrode"]
+        model.length_scales = length_scales
         var1 = pybamm.Variable("var1", domain=domain)
         var2 = pybamm.Variable("var2", domain=domain)
         model.rhs = {var1: -var2}
         model.initial_conditions = {var1: 1}
         model.external_variables = [var2]
-        model.variables = {"var2": var2}
+        model.variables = {"var1": var1, "var2": var2}
         # No need to set parameters; can use base discretisation (no spatial
         # operators)
 
@@ -932,7 +425,9 @@
         solution = solver.solve(
             model, t_eval, external_variables={"var2": 0.5 * np.ones(100)}
         )
-        np.testing.assert_allclose(solution.y[0], 1 - 0.5 * solution.t, rtol=1e-06)
+        np.testing.assert_allclose(
+            solution["var1"].data[0], 1 - 0.5 * solution.t, rtol=1e-06
+        )
 
     def test_model_solver_with_event_with_casadi(self):
         # Create model
@@ -941,9 +436,11 @@
             model.use_jacobian = use_jacobian
             model.convert_to_format = "casadi"
             domain = ["negative electrode", "separator", "positive electrode"]
+            model.length_scales = length_scales
             var = pybamm.Variable("var", domain=domain)
             model.rhs = {var: -0.1 * var}
             model.initial_conditions = {var: 1}
+            model.variables = {"var": var}
             # needs to work with multiple events (to avoid bug where only last event is
             # used)
             model.events = [
@@ -966,17 +463,22 @@
             np.testing.assert_array_equal(
                 solution.t[:-1], t_eval[: len(solution.t) - 1]
             )
-            np.testing.assert_allclose(solution.y[0], np.exp(-0.1 * solution.t))
+            np.testing.assert_allclose(
+                solution["var"].data[0], np.exp(-0.1 * solution.t)
+            )
 
     def test_model_solver_with_inputs_with_casadi(self):
         # Create model
         model = pybamm.BaseModel()
         model.convert_to_format = "casadi"
         domain = ["negative electrode", "separator", "positive electrode"]
+        model.length_scales = length_scales
         var = pybamm.Variable("var", domain=domain)
         model.rhs = {var: -pybamm.InputParameter("rate") * var}
         model.initial_conditions = {var: 1}
         model.events = [pybamm.Event("var=0.5", pybamm.min(var - 0.5))]
+        model.variables = {"var": var}
+
         # No need to set parameters; can use base discretisation (no spatial
         # operators)
 
@@ -991,53 +493,52 @@
         solution = solver.solve(model, t_eval, inputs={"rate": 0.1})
         self.assertLess(len(solution.t), len(t_eval))
         np.testing.assert_array_equal(solution.t[:-1], t_eval[: len(solution.t) - 1])
-        np.testing.assert_allclose(solution.y[0], np.exp(-0.1 * solution.t))
+        np.testing.assert_allclose(solution["var"].data[0], np.exp(-0.1 * solution.t))
 
     def test_model_solver_inputs_in_initial_conditions(self):
         # Create model
         model = pybamm.BaseModel()
-        var1 = pybamm.Variable("var1")
-        model.rhs = {var1: pybamm.InputParameter("rate") * var1}
-        model.initial_conditions = {var1: pybamm.InputParameter("ic 1")}
+        var = pybamm.Variable("var")
+        model.rhs = {var: pybamm.InputParameter("rate") * var}
+        model.initial_conditions = {var: pybamm.InputParameter("ic 1")}
+        model.variables = {"var": var}
 
         # Solve
         solver = pybamm.ScipySolver(rtol=1e-8, atol=1e-8)
         t_eval = np.linspace(0, 5, 100)
         solution = solver.solve(model, t_eval, inputs={"rate": -1, "ic 1": 0.1})
         np.testing.assert_array_almost_equal(
-            solution.y[0], 0.1 * np.exp(-solution.t), decimal=5
+            solution["var"].data, 0.1 * np.exp(-solution.t), decimal=5
         )
 
         # Solve again with different initial conditions
         solution = solver.solve(model, t_eval, inputs={"rate": -0.1, "ic 1": 1})
         np.testing.assert_array_almost_equal(
-            solution.y[0], 1 * np.exp(-0.1 * solution.t), decimal=5
+            solution["var"].data, 1 * np.exp(-0.1 * solution.t), decimal=5
         )
 
     def test_model_solver_manually_update_initial_conditions(self):
         # Create model
         model = pybamm.BaseModel()
-        var1 = pybamm.Variable("var1")
-        model.rhs = {var1: -var1}
-        model.initial_conditions = {var1: 1}
+        var = pybamm.Variable("var")
+        model.rhs = {var: -var}
+        model.initial_conditions = {var: 1}
+        model.variables = {"var": var}
 
         # Solve
         solver = pybamm.ScipySolver(rtol=1e-8, atol=1e-8)
         t_eval = np.linspace(0, 5, 100)
         solution = solver.solve(model, t_eval)
         np.testing.assert_array_almost_equal(
-            solution.y[0], 1 * np.exp(-solution.t), decimal=5
+            solution["var"].data, 1 * np.exp(-solution.t), decimal=5
         )
 
         # Change initial conditions and solve again
-        model.concatenated_initial_conditions = pybamm.NumpyConcatenation(
-            pybamm.Vector([[2]])
-        )
+        model._concatenated_initial_conditions = pybamm.Vector([[2]])
         solution = solver.solve(model, t_eval)
         np.testing.assert_array_almost_equal(
-            solution.y[0], 2 * np.exp(-solution.t), decimal=5
-        )
->>>>>>> 8478e9a6
+            solution["var"].data, 2 * np.exp(-solution.t), decimal=5
+        )
 
     def test_scale_and_reference(self):
         # Create model
@@ -1059,215 +560,215 @@
         )
 
 
-class TestScipySolverWithSensitivity(unittest.TestCase):
-    def test_solve_sensitivity_scalar_var_scalar_input(self):
-        # Create model
-        model = pybamm.BaseModel()
-        var = pybamm.Variable("var")
-        p = pybamm.InputParameter("p")
-        model.rhs = {var: p * var}
-        model.initial_conditions = {var: 1}
-        model.variables = {"var": var, "var squared": var**2}
-
-        # Solve
-        # Make sure that passing in extra options works
-        solver = pybamm.ScipySolver(rtol=1e-10, atol=1e-10)
-        t_eval = np.linspace(0, 1, 80)
-        solution = solver.solve(
-            model, t_eval, inputs={"p": 0.1}, calculate_sensitivities=True
-        )
-        np.testing.assert_array_equal(solution.t, t_eval)
-        np.testing.assert_allclose(solution["var"].data, np.exp(0.1 * solution.t))
-        np.testing.assert_allclose(
-            solution.sensitivities["p"],
-            (solution.t * np.exp(0.1 * solution.t))[:, np.newaxis],
-        )
-        np.testing.assert_allclose(
-            solution["var squared"].data, np.exp(0.1 * solution.t) ** 2
-        )
-        np.testing.assert_allclose(
-            solution["var squared"].sensitivities["p"],
-            (2 * np.exp(0.1 * solution.t) * solution.t * np.exp(0.1 * solution.t)),
-        )
-
-        # More complicated model
-        # Create model
-        model = pybamm.BaseModel()
-        var = pybamm.Variable("var")
-        p = pybamm.InputParameter("p")
-        q = pybamm.InputParameter("q")
-        r = pybamm.InputParameter("r")
-        s = pybamm.InputParameter("s")
-        model.rhs = {var: p * q}
-        model.initial_conditions = {var: r}
-        model.variables = {"var": var, "var times s": var * s}
-
-        # Solve
-        # Make sure that passing in extra options works
-        solver = pybamm.ScipySolver(rtol=1e-10, atol=1e-10)
-        t_eval = np.linspace(0, 1, 80)
-        solution = solver.solve(
-            model,
-            t_eval,
-            inputs={"p": 0.1, "q": 2, "r": -1, "s": 0.5},
-            calculate_sensitivities=True,
-        )
-        np.testing.assert_allclose(solution["var"].data, -1 + 0.2 * solution.t)
-        np.testing.assert_allclose(
-            solution.sensitivities["p"],
-            (2 * solution.t)[:, np.newaxis],
-        )
-        np.testing.assert_allclose(
-            solution.sensitivities["q"],
-            (0.1 * solution.t)[:, np.newaxis],
-        )
-        np.testing.assert_allclose(solution.sensitivities["r"], 1)
-        np.testing.assert_allclose(solution.sensitivities["s"], 0)
-        for idx in range(len(solution.t)):
-            np.testing.assert_allclose(
-                solution.sensitivities["all"][idx].full().flatten(),
-                np.hstack(
-                    [
-                        solution.sensitivities["p"][idx],
-                        solution.sensitivities["q"][idx],
-                        solution.sensitivities["r"][idx],
-                        solution.sensitivities["s"][idx],
-                    ]
-                ),
-            )
-        np.testing.assert_allclose(
-            solution["var times s"].data, 0.5 * (-1 + 0.2 * solution.t)
-        )
-        np.testing.assert_allclose(
-            solution["var times s"].sensitivities["p"], 0.5 * (2 * solution.t)
-        )
-        np.testing.assert_allclose(
-            solution["var times s"].sensitivities["q"], 0.5 * (0.1 * solution.t)
-        )
-        np.testing.assert_allclose(solution["var times s"].sensitivities["r"], 0.5)
-        np.testing.assert_allclose(
-            solution["var times s"].sensitivities["s"], (-1 + 0.2 * solution.t)
-        )
-        np.testing.assert_allclose(
-            solution["var times s"].sensitivities["all"],
-            np.vstack(
-                [
-                    solution["var times s"].sensitivities["p"],
-                    solution["var times s"].sensitivities["q"],
-                    solution["var times s"].sensitivities["r"],
-                    solution["var times s"].sensitivities["s"],
-                ]
-            ),
-        )
-
-    def test_solve_sensitivity_vector_var_scalar_input(self):
-        var = pybamm.Variable("var", "negative electrode")
-        model = pybamm.BaseModel()
-        # Set length scales to avoid warning
-        model.length_scales = {"negative electrode": 1}
-        param = pybamm.InputParameter("param")
-        model.rhs = {var: -param * var}
-        model.initial_conditions = {var: 2}
-        model.variables = {"var": var}
-
-        # create discretisation
-        disc = get_discretisation_for_testing()
-        disc.process_model(model)
-        n = disc.mesh["negative electrode"].npts
-
-        # Solve - scalar input
-        solver = pybamm.ScipySolver()
-        t_eval = np.linspace(0, 1)
-        solution = solver.solve(
-            model, t_eval, inputs={"param": 7}, calculate_sensitivities=True
-        )
-        np.testing.assert_array_almost_equal(
-            solution["var"].data,
-            np.tile(2 * np.exp(-7 * t_eval), (n, 1)),
-            decimal=4,
-        )
-        np.testing.assert_array_almost_equal(
-            solution["var"].sensitivities["param"],
-            np.repeat(-2 * t_eval * np.exp(-7 * t_eval), n)[:, np.newaxis],
-            decimal=4,
-        )
-
-        # More complicated model
-        # Create model
-        model = pybamm.BaseModel()
-        # Set length scales to avoid warning
-        model.length_scales = {"negative electrode": 1}
-        var = pybamm.Variable("var", "negative electrode")
-        p = pybamm.InputParameter("p")
-        q = pybamm.InputParameter("q")
-        r = pybamm.InputParameter("r")
-        s = pybamm.InputParameter("s")
-        model.rhs = {var: p * q}
-        model.initial_conditions = {var: r}
-        model.variables = {"var times s": var * s}
-
-        # Discretise
-        disc.process_model(model)
-
-        # Solve
-        # Make sure that passing in extra options works
-        solver = pybamm.ScipySolver(rtol=1e-10, atol=1e-10)
-        t_eval = np.linspace(0, 1, 80)
-        solution = solver.solve(
-            model,
-            t_eval,
-            inputs={"p": 0.1, "q": 2, "r": -1, "s": 0.5},
-            calculate_sensitivities=True,
-        )
-        np.testing.assert_allclose(solution.y, np.tile(-1 + 0.2 * solution.t, (n, 1)))
-        np.testing.assert_allclose(
-            solution.sensitivities["p"],
-            np.repeat(2 * solution.t, n)[:, np.newaxis],
-        )
-        np.testing.assert_allclose(
-            solution.sensitivities["q"],
-            np.repeat(0.1 * solution.t, n)[:, np.newaxis],
-        )
-        np.testing.assert_allclose(solution.sensitivities["r"], 1)
-        np.testing.assert_allclose(solution.sensitivities["s"], 0)
-        np.testing.assert_allclose(
-            solution.sensitivities["all"],
-            np.hstack(
-                [
-                    solution.sensitivities["p"],
-                    solution.sensitivities["q"],
-                    solution.sensitivities["r"],
-                    solution.sensitivities["s"],
-                ]
-            ),
-        )
-        np.testing.assert_allclose(
-            solution["var times s"].data, np.tile(0.5 * (-1 + 0.2 * solution.t), (n, 1))
-        )
-        np.testing.assert_allclose(
-            solution["var times s"].sensitivities["p"],
-            np.repeat(0.5 * (2 * solution.t), n)[:, np.newaxis],
-        )
-        np.testing.assert_allclose(
-            solution["var times s"].sensitivities["q"],
-            np.repeat(0.5 * (0.1 * solution.t), n)[:, np.newaxis],
-        )
-        np.testing.assert_allclose(solution["var times s"].sensitivities["r"], 0.5)
-        np.testing.assert_allclose(
-            solution["var times s"].sensitivities["s"],
-            np.repeat(-1 + 0.2 * solution.t, n)[:, np.newaxis],
-        )
-        np.testing.assert_allclose(
-            solution["var times s"].sensitivities["all"],
-            np.hstack(
-                [
-                    solution["var times s"].sensitivities["p"],
-                    solution["var times s"].sensitivities["q"],
-                    solution["var times s"].sensitivities["r"],
-                    solution["var times s"].sensitivities["s"],
-                ]
-            ),
-        )
+# class TestScipySolverWithSensitivity(unittest.TestCase):
+#     def test_solve_sensitivity_scalar_var_scalar_input(self):
+#         # Create model
+#         model = pybamm.BaseModel()
+#         var = pybamm.Variable("var")
+#         p = pybamm.InputParameter("p")
+#         model.rhs = {var: p * var}
+#         model.initial_conditions = {var: 1}
+#         model.variables = {"var": var, "var squared": var**2}
+
+#         # Solve
+#         # Make sure that passing in extra options works
+#         solver = pybamm.ScipySolver(rtol=1e-10, atol=1e-10)
+#         t_eval = np.linspace(0, 1, 80)
+#         solution = solver.solve(
+#             model, t_eval, inputs={"p": 0.1}, calculate_sensitivities=True
+#         )
+#         np.testing.assert_array_equal(solution.t, t_eval)
+#         np.testing.assert_allclose(solution["var"].data, np.exp(0.1 * solution.t))
+#         np.testing.assert_allclose(
+#             solution.sensitivities["p"],
+#             (solution.t * np.exp(0.1 * solution.t))[:, np.newaxis],
+#         )
+#         np.testing.assert_allclose(
+#             solution["var squared"].data, np.exp(0.1 * solution.t) ** 2
+#         )
+#         np.testing.assert_allclose(
+#             solution["var squared"].sensitivities["p"],
+#             (2 * np.exp(0.1 * solution.t) * solution.t * np.exp(0.1 * solution.t)),
+#         )
+
+#         # More complicated model
+#         # Create model
+#         model = pybamm.BaseModel()
+#         var = pybamm.Variable("var")
+#         p = pybamm.InputParameter("p")
+#         q = pybamm.InputParameter("q")
+#         r = pybamm.InputParameter("r")
+#         s = pybamm.InputParameter("s")
+#         model.rhs = {var: p * q}
+#         model.initial_conditions = {var: r}
+#         model.variables = {"var": var, "var times s": var * s}
+
+#         # Solve
+#         # Make sure that passing in extra options works
+#         solver = pybamm.ScipySolver(rtol=1e-10, atol=1e-10)
+#         t_eval = np.linspace(0, 1, 80)
+#         solution = solver.solve(
+#             model,
+#             t_eval,
+#             inputs={"p": 0.1, "q": 2, "r": -1, "s": 0.5},
+#             calculate_sensitivities=True,
+#         )
+#         np.testing.assert_allclose(solution["var"].data, -1 + 0.2 * solution.t)
+#         np.testing.assert_allclose(
+#             solution.sensitivities["p"],
+#             (2 * solution.t)[:, np.newaxis],
+#         )
+#         np.testing.assert_allclose(
+#             solution.sensitivities["q"],
+#             (0.1 * solution.t)[:, np.newaxis],
+#         )
+#         np.testing.assert_allclose(solution.sensitivities["r"], 1)
+#         np.testing.assert_allclose(solution.sensitivities["s"], 0)
+#         for idx in range(len(solution.t)):
+#             np.testing.assert_allclose(
+#                 solution.sensitivities["all"][idx].full().flatten(),
+#                 np.hstack(
+#                     [
+#                         solution.sensitivities["p"][idx],
+#                         solution.sensitivities["q"][idx],
+#                         solution.sensitivities["r"][idx],
+#                         solution.sensitivities["s"][idx],
+#                     ]
+#                 ),
+#             )
+#         np.testing.assert_allclose(
+#             solution["var times s"].data, 0.5 * (-1 + 0.2 * solution.t)
+#         )
+#         np.testing.assert_allclose(
+#             solution["var times s"].sensitivities["p"], 0.5 * (2 * solution.t)
+#         )
+#         np.testing.assert_allclose(
+#             solution["var times s"].sensitivities["q"], 0.5 * (0.1 * solution.t)
+#         )
+#         np.testing.assert_allclose(solution["var times s"].sensitivities["r"], 0.5)
+#         np.testing.assert_allclose(
+#             solution["var times s"].sensitivities["s"], (-1 + 0.2 * solution.t)
+#         )
+#         np.testing.assert_allclose(
+#             solution["var times s"].sensitivities["all"],
+#             np.vstack(
+#                 [
+#                     solution["var times s"].sensitivities["p"],
+#                     solution["var times s"].sensitivities["q"],
+#                     solution["var times s"].sensitivities["r"],
+#                     solution["var times s"].sensitivities["s"],
+#                 ]
+#             ),
+#         )
+
+#     def test_solve_sensitivity_vector_var_scalar_input(self):
+#         var = pybamm.Variable("var", "negative electrode")
+#         model = pybamm.BaseModel()
+#         # Set length scales to avoid warning
+#         model.length_scales = {"negative electrode": 1}
+#         param = pybamm.InputParameter("param")
+#         model.rhs = {var: -param * var}
+#         model.initial_conditions = {var: 2}
+#         model.variables = {"var": var}
+
+#         # create discretisation
+#         disc = get_discretisation_for_testing()
+#         disc.process_model(model)
+#         n = disc.mesh["negative electrode"].npts
+
+#         # Solve - scalar input
+#         solver = pybamm.ScipySolver()
+#         t_eval = np.linspace(0, 1)
+#         solution = solver.solve(
+#             model, t_eval, inputs={"param": 7}, calculate_sensitivities=True
+#         )
+#         np.testing.assert_array_almost_equal(
+#             solution["var"].data,
+#             np.tile(2 * np.exp(-7 * t_eval), (n, 1)),
+#             decimal=4,
+#         )
+#         np.testing.assert_array_almost_equal(
+#             solution["var"].sensitivities["param"],
+#             np.repeat(-2 * t_eval * np.exp(-7 * t_eval), n)[:, np.newaxis],
+#             decimal=4,
+#         )
+
+#         # More complicated model
+#         # Create model
+#         model = pybamm.BaseModel()
+#         # Set length scales to avoid warning
+#         model.length_scales = {"negative electrode": 1}
+#         var = pybamm.Variable("var", "negative electrode")
+#         p = pybamm.InputParameter("p")
+#         q = pybamm.InputParameter("q")
+#         r = pybamm.InputParameter("r")
+#         s = pybamm.InputParameter("s")
+#         model.rhs = {var: p * q}
+#         model.initial_conditions = {var: r}
+#         model.variables = {"var times s": var * s}
+
+#         # Discretise
+#         disc.process_model(model)
+
+#         # Solve
+#         # Make sure that passing in extra options works
+#         solver = pybamm.ScipySolver(rtol=1e-10, atol=1e-10)
+#         t_eval = np.linspace(0, 1, 80)
+#         solution = solver.solve(
+#             model,
+#             t_eval,
+#             inputs={"p": 0.1, "q": 2, "r": -1, "s": 0.5},
+#             calculate_sensitivities=True,
+#         )
+#         np.testing.assert_allclose(solution.y, np.tile(-1 + 0.2 * solution.t, (n, 1)))
+#         np.testing.assert_allclose(
+#             solution.sensitivities["p"],
+#             np.repeat(2 * solution.t, n)[:, np.newaxis],
+#         )
+#         np.testing.assert_allclose(
+#             solution.sensitivities["q"],
+#             np.repeat(0.1 * solution.t, n)[:, np.newaxis],
+#         )
+#         np.testing.assert_allclose(solution.sensitivities["r"], 1)
+#         np.testing.assert_allclose(solution.sensitivities["s"], 0)
+#         np.testing.assert_allclose(
+#             solution.sensitivities["all"],
+#             np.hstack(
+#                 [
+#                     solution.sensitivities["p"],
+#                     solution.sensitivities["q"],
+#                     solution.sensitivities["r"],
+#                     solution.sensitivities["s"],
+#                 ]
+#             ),
+#         )
+#         np.testing.assert_allclose(
+#             solution["var times s"].data, np.tile(0.5 * (-1 + 0.2 * solution.t), (n, 1))
+#         )
+#         np.testing.assert_allclose(
+#             solution["var times s"].sensitivities["p"],
+#             np.repeat(0.5 * (2 * solution.t), n)[:, np.newaxis],
+#         )
+#         np.testing.assert_allclose(
+#             solution["var times s"].sensitivities["q"],
+#             np.repeat(0.5 * (0.1 * solution.t), n)[:, np.newaxis],
+#         )
+#         np.testing.assert_allclose(solution["var times s"].sensitivities["r"], 0.5)
+#         np.testing.assert_allclose(
+#             solution["var times s"].sensitivities["s"],
+#             np.repeat(-1 + 0.2 * solution.t, n)[:, np.newaxis],
+#         )
+#         np.testing.assert_allclose(
+#             solution["var times s"].sensitivities["all"],
+#             np.hstack(
+#                 [
+#                     solution["var times s"].sensitivities["p"],
+#                     solution["var times s"].sensitivities["q"],
+#                     solution["var times s"].sensitivities["r"],
+#                     solution["var times s"].sensitivities["s"],
+#                 ]
+#             ),
+#         )
 
 
 #     def test_solve_sensitivity_vector_var_vector_input(self):
