--- conflicted
+++ resolved
@@ -95,15 +95,12 @@
             pybamm.BaseBatteryModel({"dimensionality": 5})
         with self.assertRaisesRegex(pybamm.OptionError, "surface form"):
             pybamm.BaseBatteryModel({"surface form": "bad surface form"})
-<<<<<<< HEAD
         with self.assertRaisesRegex(
             pybamm.OptionError, "cannot have transverse convection in 0D model"
         ):
             pybamm.BaseBatteryModel({"convection": {"transverse": "full"}})
-=======
         with self.assertRaisesRegex(pybamm.OptionError, "particle model"):
             pybamm.BaseBatteryModel({"particle": "bad particle"})
->>>>>>> 7caf4b9f
 
 
 if __name__ == "__main__":
