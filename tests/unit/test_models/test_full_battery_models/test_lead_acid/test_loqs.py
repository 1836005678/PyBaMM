--- conflicted
+++ resolved
@@ -145,24 +145,12 @@
         model.check_well_posedness()
 
     def test_well_posed_function(self):
-<<<<<<< HEAD
-        class ExternalCircuitFunction:
-            num_switches = 0
-
-            def __call__(self, variables):
-                I = variables["Current [A]"]
-                V = variables["Terminal voltage [V]"]
-                return V + I - pybamm.FunctionParameter("Function", pybamm.t)
-
-        options = {"operating mode": ExternalCircuitFunction()}
-=======
         def external_circuit_function(variables):
             I = variables["Current [A]"]
             V = variables["Terminal voltage [V]"]
             return V + I - pybamm.FunctionParameter("Function", pybamm.t)
 
         options = {"operating mode": external_circuit_function}
->>>>>>> 282ff825
         model = pybamm.lead_acid.LOQS(options)
         model.check_well_posedness()
 
