#
# Test for the Symbol class
#
import os
import unittest

import numpy as np
from scipy.sparse import csr_matrix, coo_matrix
import sympy

import pybamm
from pybamm.expression_tree.binary_operators import _Heaviside


class TestSymbol(unittest.TestCase):
    def test_symbol_init(self):
        sym = pybamm.Symbol("a symbol")
        self.assertEqual(sym.name, "a symbol")
        self.assertEqual(str(sym), "a symbol")

    def test_children(self):
        symc1 = pybamm.Symbol("child1")
        symc2 = pybamm.Symbol("child2")
        symp = pybamm.Symbol("parent", children=[symc1, symc2])

        # test tuples of children for equality based on their name
        def check_are_equal(children1, children2):
            self.assertEqual(len(children1), len(children2))
            for i in range(len(children1)):
                self.assertEqual(children1[i].name, children2[i].name)

        check_are_equal(symp.children, (symc1, symc2))

    def test_symbol_domains(self):
        a = pybamm.Symbol("a", domain="test")
        self.assertEqual(a.domain, ["test"])
        # test for updating domain with same as existing domain
        a.domains = {"primary": ["test"]}
        self.assertEqual(a.domains["primary"], ["test"])
        a = pybamm.Symbol("a", domain=["t", "e", "s"])
        self.assertEqual(a.domain, ["t", "e", "s"])
        with self.assertRaises(TypeError):
            a = pybamm.Symbol("a", domain=1)
        with self.assertRaisesRegex(
            pybamm.DomainError,
            "Domain levels must be filled in order",
        ):
            b = pybamm.Symbol("b", auxiliary_domains={"secondary": ["test sec"]})
        b = pybamm.Symbol(
            "b", domain="test", auxiliary_domains={"secondary": ["test sec"]}
        )

        with self.assertRaisesRegex(pybamm.DomainError, "keys must be one of"):
            b.domains = {"test": "test"}
        with self.assertRaisesRegex(ValueError, "Only one of 'domain' or 'domains'"):
            pybamm.Symbol("b", domain="test", domains={"primary": "test"})
        with self.assertRaisesRegex(
            ValueError, "Only one of 'auxiliary_domains' or 'domains'"
        ):
            pybamm.Symbol(
                "b",
                auxiliary_domains={"secondary": "other test"},
                domains={"test": "test"},
            )
        with self.assertRaisesRegex(NotImplementedError, "Cannot set domain directly"):
            b.domain = "test"

    def test_symbol_auxiliary_domains(self):
        a = pybamm.Symbol(
            "a",
            domain="test",
            auxiliary_domains={
                "secondary": "sec",
                "tertiary": "tert",
                "quaternary": "quat",
            },
        )
        self.assertEqual(a.domain, ["test"])
        self.assertEqual(a.secondary_domain, ["sec"])
        self.assertEqual(a.tertiary_domain, ["tert"])
        self.assertEqual(a.tertiary_domain, ["tert"])
        self.assertEqual(a.quaternary_domain, ["quat"])
        self.assertEqual(
            a.domains,
            {
                "primary": ["test"],
                "secondary": ["sec"],
                "tertiary": ["tert"],
                "quaternary": ["quat"],
            },
        )

        a = pybamm.Symbol("a", domain=["t", "e", "s"])
        self.assertEqual(a.domain, ["t", "e", "s"])
        with self.assertRaises(TypeError):
            a = pybamm.Symbol("a", domain=1)
        b = pybamm.Symbol("b", domain="test sec")
        with self.assertRaisesRegex(
            pybamm.DomainError, "All domains must be different"
        ):
            b.domains = {"primary": "test", "secondary": "test"}
        with self.assertRaisesRegex(
            pybamm.DomainError, "All domains must be different"
        ):
            b = pybamm.Symbol(
                "b",
                domain="test",
                auxiliary_domains={"secondary": ["test sec"], "tertiary": ["test sec"]},
            )

        with self.assertRaisesRegex(NotImplementedError, "auxiliary_domains"):
            a.auxiliary_domains

    def test_symbol_methods(self):
        a = pybamm.Symbol("a")
        b = pybamm.Symbol("b")

        # unary
        self.assertIsInstance(-a, pybamm.Negate)
        self.assertIsInstance(abs(a), pybamm.AbsoluteValue)
        # special cases
        neg_a = -a
        self.assertEqual(-neg_a, a)
        abs_a = abs(a)
        self.assertEqual(abs(abs_a), abs_a)

        # binary - two symbols
        self.assertIsInstance(a + b, pybamm.Addition)
        self.assertIsInstance(a - b, pybamm.Subtraction)
        self.assertIsInstance(a * b, pybamm.Multiplication)
        self.assertIsInstance(a @ b, pybamm.MatrixMultiplication)
        self.assertIsInstance(a / b, pybamm.Division)
        self.assertIsInstance(a**b, pybamm.Power)
        self.assertIsInstance(a < b, _Heaviside)
        self.assertIsInstance(a <= b, _Heaviside)
        self.assertIsInstance(a > b, _Heaviside)
        self.assertIsInstance(a >= b, _Heaviside)
        self.assertIsInstance(a % b, pybamm.Modulo)

        # binary - symbol and number
        self.assertIsInstance(a + 2, pybamm.Addition)
        self.assertIsInstance(a - 2, pybamm.Subtraction)
        self.assertIsInstance(a * 2, pybamm.Multiplication)
        self.assertIsInstance(a @ 2, pybamm.MatrixMultiplication)
        self.assertIsInstance(a / 2, pybamm.Division)
        self.assertIsInstance(a**2, pybamm.Power)

        # binary - number and symbol
        self.assertIsInstance(3 + b, pybamm.Addition)
        self.assertEqual((3 + b).children[1], b)
        self.assertIsInstance(3 - b, pybamm.Subtraction)
        self.assertEqual((3 - b).children[1], b)
        self.assertIsInstance(3 * b, pybamm.Multiplication)
        self.assertEqual((3 * b).children[1], b)
        self.assertIsInstance(3 @ b, pybamm.MatrixMultiplication)
        self.assertEqual((3 @ b).children[1], b)
        self.assertIsInstance(3 / b, pybamm.Division)
        self.assertEqual((3 / b).children[1], b)
        self.assertIsInstance(3**b, pybamm.Power)
        self.assertEqual((3**b).children[1], b)

        # error raising
        with self.assertRaisesRegex(
            NotImplementedError, "BinaryOperator not implemented for symbols of type"
        ):
            a + "two"

    def test_symbol_create_copy(self):
        a = pybamm.Symbol("a")
        with self.assertRaisesRegex(NotImplementedError, "method self.new_copy()"):
            a.create_copy()

    def test_sigmoid(self):
        # Test that smooth heaviside is used when the setting is changed
        a = pybamm.Symbol("a")
        b = pybamm.Symbol("b")

        pybamm.settings.heaviside_smoothing = 10

        self.assertEqual(str(a < b), str(pybamm.sigmoid(a, b, 10)))
        self.assertEqual(str(a <= b), str(pybamm.sigmoid(a, b, 10)))
        self.assertEqual(str(a > b), str(pybamm.sigmoid(b, a, 10)))
        self.assertEqual(str(a >= b), str(pybamm.sigmoid(b, a, 10)))

        # But exact heavisides should still be used if both variables are constant
        a = pybamm.Scalar(1)
        b = pybamm.Scalar(2)
        self.assertEqual(str(a < b), str(pybamm.Scalar(1)))
        self.assertEqual(str(a <= b), str(pybamm.Scalar(1)))
        self.assertEqual(str(a > b), str(pybamm.Scalar(0)))
        self.assertEqual(str(a >= b), str(pybamm.Scalar(0)))

        # Change setting back for other tests
        pybamm.settings.heaviside_smoothing = "exact"

    def test_smooth_absolute_value(self):
        # Test that smooth absolute value is used when the setting is changed
        a = pybamm.Symbol("a")
        pybamm.settings.abs_smoothing = 10
        self.assertEqual(str(abs(a)), str(pybamm.smooth_absolute_value(a, 10)))

        # But exact absolute value should still be used for constants
        a = pybamm.Scalar(-5)
        self.assertEqual(str(abs(a)), str(pybamm.Scalar(5)))

        # Change setting back for other tests
        pybamm.settings.abs_smoothing = "exact"

    def test_multiple_symbols(self):
        a = pybamm.Symbol("a")
        b = pybamm.Symbol("b")
        c = pybamm.Symbol("c")
        exp = a * c * (a * b * c + a - c * a)
        expected_preorder = [
            "*",
            "*",
            "a",
            "c",
            "-",
            "+",
            "*",
            "*",
            "a",
            "b",
            "c",
            "a",
            "*",
            "c",
            "a",
        ]
        for node, expect in zip(exp.pre_order(), expected_preorder):
            self.assertEqual(node.name, expect)

    def test_symbol_diff(self):
        a = pybamm.Symbol("a")
        b = pybamm.Symbol("b")
        self.assertIsInstance(a.diff(a), pybamm.Scalar)
        self.assertEqual(a.diff(a).evaluate(), 1)
        self.assertIsInstance(a.diff(b), pybamm.Scalar)
        self.assertEqual(a.diff(b).evaluate(), 0)

    def test_symbol_evaluation(self):
        a = pybamm.Symbol("a")
        with self.assertRaises(NotImplementedError):
            a.evaluate()

    def test_evaluate_ignoring_errors(self):
        self.assertIsNone(pybamm.t.evaluate_ignoring_errors(t=None))
        self.assertEqual(pybamm.t.evaluate_ignoring_errors(t=0), 0)
        self.assertIsNone(pybamm.Parameter("a").evaluate_ignoring_errors())
        self.assertIsNone(pybamm.StateVector(slice(0, 1)).evaluate_ignoring_errors())
        self.assertIsNone(pybamm.StateVectorDot(slice(0, 1)).evaluate_ignoring_errors())

        np.testing.assert_array_equal(
            pybamm.InputParameter("a").evaluate_ignoring_errors(), np.nan
        )

    def test_symbol_is_constant(self):
        a = pybamm.Variable("a")
        self.assertFalse(a.is_constant())

        a = pybamm.Parameter("a")
        self.assertFalse(a.is_constant())

        a = pybamm.Scalar(1) * pybamm.Variable("a")
        self.assertFalse(a.is_constant())

        a = pybamm.Scalar(1) * pybamm.StateVector(slice(10))
        self.assertFalse(a.is_constant())

        a = pybamm.Scalar(1) * pybamm.Vector(np.zeros(10))
        self.assertTrue(a.is_constant())

    def test_symbol_evaluates_to_number(self):
        a = pybamm.Scalar(3)
        self.assertTrue(a.evaluates_to_number())

        a = pybamm.Parameter("a")
        self.assertTrue(a.evaluates_to_number())

        a = pybamm.Scalar(3) * pybamm.Time()
        self.assertTrue(a.evaluates_to_number())
        # highlight difference between this function and isinstance(a, Scalar)
        self.assertNotIsInstance(a, pybamm.Scalar)

        a = pybamm.Variable("a")
        self.assertFalse(a.evaluates_to_number())

        a = pybamm.Scalar(3) - 2
        self.assertTrue(a.evaluates_to_number())

        a = pybamm.Vector(np.ones(5))
        self.assertFalse(a.evaluates_to_number())

        a = pybamm.Matrix(np.ones((4, 6)))
        self.assertFalse(a.evaluates_to_number())

        a = pybamm.StateVector(slice(0, 10))
        self.assertFalse(a.evaluates_to_number())

        # Time variable returns false
        a = 3 * pybamm.t + 2
        self.assertTrue(a.evaluates_to_number())

    def test_symbol_evaluates_to_constant_number(self):
        a = pybamm.Scalar(3)
        self.assertTrue(a.evaluates_to_constant_number())

        a = pybamm.Parameter("a")
        self.assertFalse(a.evaluates_to_constant_number())

        a = pybamm.Variable("a")
        self.assertFalse(a.evaluates_to_constant_number())

        a = pybamm.Scalar(3) - 2
        self.assertTrue(a.evaluates_to_constant_number())

        a = pybamm.Vector(np.ones(5))
        self.assertFalse(a.evaluates_to_constant_number())

        a = pybamm.Matrix(np.ones((4, 6)))
        self.assertFalse(a.evaluates_to_constant_number())

        a = pybamm.StateVector(slice(0, 10))
        self.assertFalse(a.evaluates_to_constant_number())

        # Time variable returns true
        a = 3 * pybamm.t + 2
        self.assertFalse(a.evaluates_to_constant_number())

    def test_simplify_if_constant(self):
        m = pybamm.Matrix(np.zeros((10, 10)))
        m_simp = pybamm.simplify_if_constant(m)
        self.assertIsInstance(m_simp, pybamm.Matrix)
        self.assertIsInstance(m_simp.entries, csr_matrix)

    def test_symbol_repr(self):
        """
        test that __repr___ returns the string
        `__class__(id, name, children, domain, auxiliary_domains)`
        """
        a = pybamm.Symbol("a")
        b = pybamm.Symbol("b")
        c = pybamm.Symbol("c", domain=["test"])
        d = pybamm.Symbol(
            "d", domain=["test"], auxiliary_domains={"secondary": "other test"}
        )
        hex_regex = r"\-?0x[0-9,a-f]+"
        self.assertRegex(
            a.__repr__(),
<<<<<<< HEAD
            r"Symbol\("
            + hex_regex
            + r", a, children\=\[\], domain\=\[\], auxiliary_domains\=\{\}\)"
            + r", units=\[-\]",
        )
        self.assertRegex(
            b.__repr__(),
            r"Symbol\("
            + hex_regex
            + r", b, children\=\[\], domain\=\[\], auxiliary_domains\=\{\}\)"
            + r", units=\[-\]",
=======
            r"Symbol\(" + hex_regex + r", a, children\=\[\], domains\=\{\}\)",
        )
        self.assertRegex(
            b.__repr__(),
            r"Symbol\(" + hex_regex + r", b, children\=\[\], domains\=\{\}\)",
>>>>>>> a5aca9ca
        )
        self.assertRegex(
            c.__repr__(),
            r"Symbol\("
            + hex_regex
<<<<<<< HEAD
            + r", c, children\=\[\], domain\=\['test'\], auxiliary_domains\=\{\}\)"
            + r", units=\[-\]",
=======
            + r", c, children\=\[\], domains\=\{'primary': \['test'\]\}\)",
>>>>>>> a5aca9ca
        )
        self.assertRegex(
            d.__repr__(),
            r"Symbol\("
            + hex_regex
<<<<<<< HEAD
            + r", d, children\=\[\], domain\=\['test'\]"
            + r", auxiliary_domains\=\{'sec': \"\['other test'\]\"\}\), units=\[-\]",
=======
            + r", d, children\=\[\], domains\=\{'primary': \['test'\], "
            + r"'secondary': \['other test'\]\}\)",
>>>>>>> a5aca9ca
        )
        self.assertRegex(
            (a + b).__repr__(),
            r"Addition\(" + hex_regex + r", \+, children\=\['a', 'b'\], domains=\{\}",
        )
        self.assertRegex(
            (a * d).__repr__(),
            r"Multiplication\("
            + hex_regex
<<<<<<< HEAD
            + r", \*, children\=\['c', 'd'\], domain=\['test'\]"
            + r", auxiliary_domains\=\{'sec': \"\['other test'\]\"\}\), units=\[-\]",
=======
            + r", \*, children\=\['a', 'd'\], domains\=\{'primary': \['test'\], "
            + r"'secondary': \['other test'\]\}\)",
>>>>>>> a5aca9ca
        )
        self.assertRegex(
            pybamm.grad(c).__repr__(),
            r"Gradient\("
            + hex_regex
<<<<<<< HEAD
            + r", grad, children\=\['c'\], domain=\['test'\]"
            + r", auxiliary_domains\=\{\}\), units=\[-\]",
=======
            + r", grad, children\=\['c'\], domains\=\{'primary': \['test'\]}",
>>>>>>> a5aca9ca
        )

    def test_symbol_visualise(self):
        c = pybamm.Variable("c", "negative electrode")
        sym = pybamm.div(c * pybamm.grad(c)) + (c / 2 + c - 1) ** 5
        sym.visualise("test_visualize.png")
        self.assertTrue(os.path.exists("test_visualize.png"))
        with self.assertRaises(ValueError):
            sym.visualise("test_visualize")

    def test_has_spatial_derivatives(self):
        var = pybamm.Variable("var", domain="test")
        grad_eqn = pybamm.grad(var)
        div_eqn = pybamm.div(pybamm.standard_spatial_vars.x_edge)
        grad_div_eqn = pybamm.div(grad_eqn)
        algebraic_eqn = 2 * var + 3
        self.assertTrue(grad_eqn.has_symbol_of_classes(pybamm.Gradient))
        self.assertFalse(grad_eqn.has_symbol_of_classes(pybamm.Divergence))
        self.assertFalse(div_eqn.has_symbol_of_classes(pybamm.Gradient))
        self.assertTrue(div_eqn.has_symbol_of_classes(pybamm.Divergence))
        self.assertTrue(grad_div_eqn.has_symbol_of_classes(pybamm.Gradient))
        self.assertTrue(grad_div_eqn.has_symbol_of_classes(pybamm.Divergence))
        self.assertFalse(algebraic_eqn.has_symbol_of_classes(pybamm.Gradient))
        self.assertFalse(algebraic_eqn.has_symbol_of_classes(pybamm.Divergence))

    def test_orphans(self):
        a = pybamm.Scalar(1)
        b = pybamm.Parameter("b")
        summ = a + b

        a_orp, b_orp = summ.orphans
        self.assertEqual(a, a_orp)
        self.assertEqual(b, b_orp)

    def test_shape(self):
        scal = pybamm.Scalar(1)
        self.assertEqual(scal.shape, ())
        self.assertEqual(scal.size, 1)

        state = pybamm.StateVector(slice(10))
        self.assertEqual(state.shape, (10, 1))
        self.assertEqual(state.size, 10)
        state = pybamm.StateVector(slice(10, 25))
        self.assertEqual(state.shape, (15, 1))

        # test with big object
        state = 2 * pybamm.StateVector(slice(100000))
        self.assertEqual(state.shape, (100000, 1))

    def test_shape_and_size_for_testing(self):
        scal = pybamm.Scalar(1)
        self.assertEqual(scal.shape_for_testing, scal.shape)
        self.assertEqual(scal.size_for_testing, scal.size)

        state = pybamm.StateVector(slice(10, 25), domain="test")
        state2 = pybamm.StateVector(slice(10, 25), domain="test 2")
        self.assertEqual(state.shape_for_testing, state.shape)

        param = pybamm.Parameter("a")
        self.assertEqual(param.shape_for_testing, ())

        func = pybamm.FunctionParameter("func", {"state": state})
        self.assertEqual(func.shape_for_testing, state.shape_for_testing)

        concat = pybamm.concatenation(state, state2)
        self.assertEqual(concat.shape_for_testing, (30, 1))
        self.assertEqual(concat.size_for_testing, 30)

        var = pybamm.Variable("var", domain="negative electrode")
        broadcast = pybamm.PrimaryBroadcast(0, "negative electrode")
        self.assertEqual(var.shape_for_testing, broadcast.shape_for_testing)
        self.assertEqual(
            (var + broadcast).shape_for_testing, broadcast.shape_for_testing
        )

        var = pybamm.Variable("var", domain=["random domain", "other domain"])
        broadcast = pybamm.PrimaryBroadcast(0, ["random domain", "other domain"])
        self.assertEqual(var.shape_for_testing, broadcast.shape_for_testing)
        self.assertEqual(
            (var + broadcast).shape_for_testing, broadcast.shape_for_testing
        )

        sym = pybamm.Symbol("sym")
        with self.assertRaises(NotImplementedError):
            sym.shape_for_testing

    def test_test_shape(self):
        # right shape, passes
        y1 = pybamm.StateVector(slice(0, 10))
        y1.test_shape()
        # bad shape, fails
        y2 = pybamm.StateVector(slice(0, 5))
        with self.assertRaises(pybamm.ShapeError):
            (y1 + y2).test_shape()

    def test_to_equation(self):
        self.assertEqual(pybamm.Symbol("test").to_equation(), sympy.Symbol("test"))


class TestIsZero(unittest.TestCase):
    def test_is_scalar_zero(self):
        a = pybamm.Scalar(0)
        b = pybamm.Scalar(2)
        self.assertTrue(pybamm.is_scalar_zero(a))
        self.assertFalse(pybamm.is_scalar_zero(b))

    def test_is_matrix_zero(self):
        a = pybamm.Matrix(coo_matrix(np.zeros((10, 10))))
        b = pybamm.Matrix(coo_matrix(np.ones((10, 10))))
        c = pybamm.Matrix(coo_matrix(([1], ([0], [0])), shape=(5, 5)))
        self.assertTrue(pybamm.is_matrix_zero(a))
        self.assertFalse(pybamm.is_matrix_zero(b))
        self.assertFalse(pybamm.is_matrix_zero(c))

        a = pybamm.Matrix(np.zeros((10, 10)))
        b = pybamm.Matrix(np.ones((10, 10)))
        c = pybamm.Matrix([1, 0, 0])
        self.assertTrue(pybamm.is_matrix_zero(a))
        self.assertFalse(pybamm.is_matrix_zero(b))
        self.assertFalse(pybamm.is_matrix_zero(c))

    def test_bool(self):
        a = pybamm.Symbol("a")
        with self.assertRaisesRegex(NotImplementedError, "Boolean"):
            bool(a)
        # if statement calls Boolean
        with self.assertRaisesRegex(NotImplementedError, "Boolean"):
            if a > 1:
                print("a is greater than 1")


if __name__ == "__main__":
    print("Add -v for more debug output")
    import sys

    if "-v" in sys.argv:
        debug = True
    pybamm.settings.debug_mode = True
    unittest.main()<|MERGE_RESOLUTION|>--- conflicted
+++ resolved
@@ -348,48 +348,31 @@
         hex_regex = r"\-?0x[0-9,a-f]+"
         self.assertRegex(
             a.__repr__(),
-<<<<<<< HEAD
             r"Symbol\("
             + hex_regex
-            + r", a, children\=\[\], domain\=\[\], auxiliary_domains\=\{\}\)"
+            + r", a, children\=\[\], domains\=\{\}\)"
             + r", units=\[-\]",
         )
         self.assertRegex(
             b.__repr__(),
             r"Symbol\("
             + hex_regex
-            + r", b, children\=\[\], domain\=\[\], auxiliary_domains\=\{\}\)"
+            + r", b, children\=\[\], domains\=\{\}\)"
             + r", units=\[-\]",
-=======
-            r"Symbol\(" + hex_regex + r", a, children\=\[\], domains\=\{\}\)",
-        )
-        self.assertRegex(
-            b.__repr__(),
-            r"Symbol\(" + hex_regex + r", b, children\=\[\], domains\=\{\}\)",
->>>>>>> a5aca9ca
         )
         self.assertRegex(
             c.__repr__(),
             r"Symbol\("
             + hex_regex
-<<<<<<< HEAD
-            + r", c, children\=\[\], domain\=\['test'\], auxiliary_domains\=\{\}\)"
+            + r", c, children\=\[\], domains\=\{'primary': \['test'\]\}\)"
             + r", units=\[-\]",
-=======
-            + r", c, children\=\[\], domains\=\{'primary': \['test'\]\}\)",
->>>>>>> a5aca9ca
         )
         self.assertRegex(
             d.__repr__(),
             r"Symbol\("
             + hex_regex
-<<<<<<< HEAD
-            + r", d, children\=\[\], domain\=\['test'\]"
-            + r", auxiliary_domains\=\{'sec': \"\['other test'\]\"\}\), units=\[-\]",
-=======
             + r", d, children\=\[\], domains\=\{'primary': \['test'\], "
-            + r"'secondary': \['other test'\]\}\)",
->>>>>>> a5aca9ca
+            + r"'secondary': \['other test'\]\}\), units=\[-\]",
         )
         self.assertRegex(
             (a + b).__repr__(),
@@ -399,24 +382,15 @@
             (a * d).__repr__(),
             r"Multiplication\("
             + hex_regex
-<<<<<<< HEAD
-            + r", \*, children\=\['c', 'd'\], domain=\['test'\]"
-            + r", auxiliary_domains\=\{'sec': \"\['other test'\]\"\}\), units=\[-\]",
-=======
             + r", \*, children\=\['a', 'd'\], domains\=\{'primary': \['test'\], "
-            + r"'secondary': \['other test'\]\}\)",
->>>>>>> a5aca9ca
+            + r"'secondary': \['other test'\]\}\), units=\[-\]",
         )
         self.assertRegex(
             pybamm.grad(c).__repr__(),
             r"Gradient\("
             + hex_regex
-<<<<<<< HEAD
-            + r", grad, children\=\['c'\], domain=\['test'\]"
-            + r", auxiliary_domains\=\{\}\), units=\[-\]",
-=======
-            + r", grad, children\=\['c'\], domains\=\{'primary': \['test'\]}",
->>>>>>> a5aca9ca
+            + r", grad, children\=\['c'\], domains\=\{'primary': \['test'\]}"
+            + r", units=\[-\]",
         )
 
     def test_symbol_visualise(self):
