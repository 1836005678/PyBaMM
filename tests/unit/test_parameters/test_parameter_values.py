--- conflicted
+++ resolved
@@ -395,16 +395,7 @@
             parameter_values.process_symbol(func)
 
         # function itself as input (different to the variable being an input)
-<<<<<<< HEAD
-        parameter_values = pybamm.ParameterValues(
-            {
-                "func": "[input]",
-                "vector func": pybamm.InputParameter("vec", domain="test"),
-            }
-        )
-=======
         parameter_values = pybamm.ParameterValues({"func": "[input]"})
->>>>>>> a5aca9ca
         a = pybamm.Scalar(3)
         func = pybamm.FunctionParameter("func", {"a": a})
         processed_func = parameter_values.process_symbol(func)
@@ -591,14 +582,7 @@
     def test_interpolant_against_function(self):
         parameter_values = pybamm.ParameterValues({"function": lico2_ocp_Dualfoil1998})
         parameter_values.update(
-<<<<<<< HEAD
-            {
-                "function [V]": "[function]lico2_ocp_Dualfoil1998",
-                "interpolation [V]": "[data]lico2_data_example",
-            },
-=======
             {"interpolation": "[data]lico2_data_example"},
->>>>>>> a5aca9ca
             path=os.path.join(
                 pybamm.root_dir(),
                 "pybamm",
