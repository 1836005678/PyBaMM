--- conflicted
+++ resolved
@@ -56,12 +56,12 @@
         extrap_right_disc = disc.process_symbol(extrap_right)
 
         # check constant extrapolates to constant
-        constant_y = np.ones_like(macro_submesh.nodes)
+        constant_y = np.ones_like(macro_submesh[0].nodes)
         self.assertEqual(extrap_left_disc.evaluate(None, constant_y), 2)
         self.assertEqual(extrap_right_disc.evaluate(None, constant_y), 3)
 
         # check linear variable extrapolates correctly
-        linear_y = macro_submesh.nodes
+        linear_y = macro_submesh[0].nodes
         self.assertEqual(extrap_left_disc.evaluate(None, linear_y), 0)
         self.assertEqual(extrap_right_disc.evaluate(None, linear_y), 3)
 
@@ -73,21 +73,12 @@
         surf_eqn_disc = disc.process_symbol(surf_eqn)
 
         # check constant extrapolates to constant
-<<<<<<< HEAD
-        constant_y = np.ones_like(micro_submesh.nodes)
+        constant_y = np.ones_like(micro_submesh[0].nodes)
         self.assertEqual(surf_eqn_disc.evaluate(None, constant_y), 1)
 
         # check linear variable extrapolates correctly
-        linear_y = micro_submesh.nodes
-        y_surf = micro_submesh.nodes[-1] + micro_submesh.d_nodes[-1] / 2
-=======
-        constant_y = np.ones_like(combined_submesh[0].nodes)
-        self.assertEqual(surf_eqn_disc.evaluate(None, constant_y), 1)
-
-        # check linear variable extrapolates correctly
-        linear_y = combined_submesh[0].nodes
-        y_surf = combined_submesh[0].nodes[-1] + combined_submesh[0].d_nodes[-1] / 2
->>>>>>> e9a7d375
+        linear_y = micro_submesh[0].nodes
+        y_surf = micro_submesh[0].nodes[-1] + micro_submesh[0].d_nodes[-1] / 2
         self.assertEqual(surf_eqn_disc.evaluate(None, linear_y), y_surf)
 
     def test_discretise_diffusivity_times_spatial_operator(self):
