import os
import glob
import logging
import subprocess
from pathlib import Path
from platform import system
import wheel.bdist_wheel as orig

try:
    from setuptools import setup, find_packages, Extension
    from setuptools.command.install import install
except ImportError:
    from distutils.core import setup, find_packages
    from distutils.command.install import install

import CMakeBuild

default_lib_dir = (
    "" if system() == "Windows" else os.path.join(os.getenv("HOME"), ".local")
)

log_format = "%(asctime)s - %(name)s - %(levelname)s - %(message)s"
logger = logging.getLogger("PyBaMM setup")

# To override the default severity of logging
logger.setLevel("INFO")

# Use FileHandler() to log to a file
logfile = os.path.join(os.path.dirname(os.path.abspath(__file__)), "setup.log")
file_handler = logging.FileHandler(logfile)
formatter = logging.Formatter(log_format)
file_handler.setFormatter(formatter)

# Add the file handler
logger.addHandler(file_handler)
logger.info("Starting PyBaMM setup")


class CustomInstall(install):
    """A custom install command to add 2 build options"""

    user_options = install.user_options + [
        ("suitesparse-root=", None, "suitesparse source location"),
        ("sundials-root=", None, "sundials source location"),
    ]

    def initialize_options(self):
        install.initialize_options(self)
        self.suitesparse_root = None
        self.sundials_root = None

    def finalize_options(self):
        install.finalize_options(self)
        if not self.suitesparse_root:
            self.suitesparse_root = default_lib_dir
        if not self.sundials_root:
            self.sundials_root = default_lib_dir

    def run(self):
        install.run(self)


class bdist_wheel(orig.bdist_wheel):
    """A custom install command to add 2 build options"""

    user_options = orig.bdist_wheel.user_options + [
        ("suitesparse-root=", None, "suitesparse source location"),
        ("sundials-root=", None, "sundials source location"),
    ]

    def initialize_options(self):
        orig.bdist_wheel.initialize_options(self)
        self.suitesparse_root = None
        self.sundials_root = None

    def finalize_options(self):
        orig.bdist_wheel.finalize_options(self)
        if not self.suitesparse_root:
            self.suitesparse_root = default_lib_dir
        if not self.sundials_root:
            self.sundials_root = default_lib_dir

    def run(self):
        orig.bdist_wheel.run(self)


def load_version():
    # Read version number from file
    try:
        root = os.path.abspath(os.path.dirname(__file__))
        with open(os.path.join(root, "pybamm", "version"), "r") as f:
            version = f.read().strip().split(",")
        return ".".join([str(int(x)) for x in version])
    except Exception as e:
        raise RuntimeError("Unable to read version number (" + str(e) + ").")


def compile_KLU():
    # Return whether or not the KLU extension should be compiled.
    # Return True if:
    # - Not running on Windows AND
    # - CMake is found AND
    # - The pybind11 directory is found in the PyBaMM project directory
    CMakeFound = True
    PyBind11Found = True
    windows = (not system()) or system() == "Windows"

    msg = "Running on Windows" if windows else "Not running on windows"
    logger.info(msg)

    try:
        subprocess.run(["cmake", "--version"])
        logger.info("Found CMake.")
    except OSError:
        CMakeFound = False
        logger.info("Could not find CMake. Skipping compilation of KLU module.")

    pybamm_project_dir = os.path.dirname(os.path.abspath(__file__))
    pybind11_dir = os.path.join(pybamm_project_dir, "pybind11")
    try:
        open(os.path.join(pybind11_dir, "tools", "pybind11Tools.cmake"))
        logger.info("Found pybind11 directory ({})".format(pybind11_dir))
    except FileNotFoundError:
        PyBind11Found = False
        msg = (
            "Could not find PyBind11 directory ({})."
            " Skipping compilation of KLU module.".format(pybind11_dir)
        )
        logger.info(msg)

    return CMakeFound and PyBind11Found and (not windows)


# Build the list of package data files to be included in the PyBaMM package.
# These are mainly the parameter files located in the input/parameters/ subdirectories.
pybamm_data = []
for file_ext in ["*.csv", "*.py", "*.md"]:
    # Get all the files ending in file_ext in pybamm/input dir.
    # list_of_files = [
    #    'pybamm/input/drive_cycles/car_current.csv',
    #    'pybamm/input/drive_cycles/US06.csv',
    # ...
    list_of_files = glob.glob("pybamm/input/**/" + file_ext, recursive=True)

    # Add these files to pybamm_data.
    # The path must be relative to the package dir (pybamm/), so
    # must process the content of list_of_files to take out the top
    # pybamm/ dir, i.e.:
    # ['input/drive_cycles/car_current.csv',
    #  'input/drive_cycles/US06.csv',
    # ...
    pybamm_data.extend(
        [os.path.join(*Path(filename).parts[1:]) for filename in list_of_files]
    )
pybamm_data.append("./version")
pybamm_data.append("./CITATIONS.txt")

idaklu_ext = Extension("idaklu", ["pybamm/solvers/c_solvers/idaklu.cpp"])
ext_modules = [idaklu_ext] if compile_KLU() else []

jax_dependencies = []
if system() != "Windows":
<<<<<<< HEAD
    jax_dependencies = [
        "jax==0.2.5",
        "jaxlib==0.1.57",
    ]
=======
    jax_dependencies = ["jax==0.1.75", "jaxlib==0.1.52"]
>>>>>>> 30b06928


# Load text for description and license
with open("README.md", encoding="utf-8") as f:
    readme = f.read()

setup(
    name="pybamm",
    version=load_version() + ".post2",
    description="Python Battery Mathematical Modelling.",
    long_description=readme,
    long_description_content_type="text/markdown",
    url="https://github.com/pybamm-team/PyBaMM",
    packages=find_packages(include=("pybamm", "pybamm.*")),
    ext_modules=ext_modules,
    cmdclass={
        "build_ext": CMakeBuild.CMakeBuild,
        "bdist_wheel": bdist_wheel,
        "install": CustomInstall,
    },
    package_data={"pybamm": pybamm_data},
    # Python version
    python_requires=">=3.6,<3.9",
    # List of dependencies
    install_requires=[
        "numpy>=1.16",
        "scipy>=1.3",
        "pandas>=0.24",
        "anytree>=2.4.3",
        "autograd>=1.2",
        "scikit-fem>=0.2.0",
        "casadi>=3.5.0",
        *jax_dependencies,
        "jupyter",  # For example notebooks
        # Note: Matplotlib is loaded for debug plots, but to ensure pybamm runs
        # on systems without an attached display, it should never be imported
        # outside of plot() methods.
        # Should not be imported
        "matplotlib>=2.0",
    ],
    extras_require={
        "docs": ["sphinx>=1.5", "guzzle-sphinx-theme"],  # For doc generation
        "dev": [
            "flake8>=3",  # For code style checking
            "black",  # For code style auto-formatting
        ],
    },
    entry_points={
        "console_scripts": [
            "pybamm_edit_parameter = pybamm.parameters_cli:edit_parameter",
            "pybamm_add_parameter = pybamm.parameters_cli:add_parameter",
            "pybamm_rm_parameter = pybamm.parameters_cli:remove_parameter",
            "pybamm_install_odes = pybamm.install_odes:main",
        ]
    },
)<|MERGE_RESOLUTION|>--- conflicted
+++ resolved
@@ -160,14 +160,10 @@
 
 jax_dependencies = []
 if system() != "Windows":
-<<<<<<< HEAD
     jax_dependencies = [
         "jax==0.2.5",
         "jaxlib==0.1.57",
     ]
-=======
-    jax_dependencies = ["jax==0.1.75", "jaxlib==0.1.52"]
->>>>>>> 30b06928
 
 
 # Load text for description and license
