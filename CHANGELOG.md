# [Unreleased](https://github.com/pybamm-team/PyBaMM/)

# [v22.5](https://github.com/pybamm-team/PyBaMM/tree/v22.5) - 2022-05-31

## Features

<<<<<<< HEAD
-   Reformated submodel structure to allow composite electrodes, with an example for graphite/silicon. Composite positive electrode is now also possible. With current implementation, electrodes can have at most two phases.
-   Added "Chen2020_composite" parameter set for a composite graphite/silicon electrode. Silicon parameters are added as a standard negative electrode parameter set, specified as the "negative electrode secondary" set, which automatically adds "Secondary:" to the start of each parameter name. Primary (graphite) parameter names are unchanged.
-   Added a casadi version of the IDKLU solver, which is used for `model.convert_to_format = "casadi"` ([#2002](https://github.com/pybamm-team/PyBaMM/pull/2002))
=======
>>>>>>> e1f52ffc
-   Added functionality to generate Julia expressions from a model. See [PyBaMM.jl](https://github.com/tinosulzer/PyBaMM.jl) for how to use these ([#1942](https://github.com/pybamm-team/PyBaMM/pull/1942)))
-   Added basic callbacks to the Simulation class, and a LoggingCallback ([#1880](https://github.com/pybamm-team/PyBaMM/pull/1880)))

## Bug fixes

-   Corrected legend order in "plot_voltage_components.py", so each entry refers to the correct overpotential. ([#2061](https://github.com/pybamm-team/PyBaMM/pull/2061))

## Breaking changes

-   Exchange-current density functions now take a fourth argument, the maximum particle concentration for that phase
-   Changed domain-specific parameter names to a nested attribute. `param.l_n` is now `param.n.l`. Parameters specific to a (primary/secondary) phase in a domain are doubly nested. e.g. `param.c_n_max` is now `param.n.prim.c_max` ([#2063](https://github.com/pybamm-team/PyBaMM/pull/2063))

# [v22.4](https://github.com/pybamm-team/PyBaMM/tree/v22.4) - 2022-04-30

## Features

-   Added a casadi version of the IDKLU solver, which is used for `model.convert_to_format = "casadi"` ([#2002](https://github.com/pybamm-team/PyBaMM/pull/2002))

## Bug fixes

-   Remove old deprecation errors, including those in `parameter_values.py` that caused the simulation if, for example, the reaction rate is re-introduced manually ([#2022](https://github.com/pybamm-team/PyBaMM/pull/2022))

# [v22.3](https://github.com/pybamm-team/PyBaMM/tree/v22.3) - 2022-03-31

## Features

-   Added "Discharge energy [W.h]", which is the integral of the power in Watts, as an optional output. Set the option "calculate discharge energy" to "true" to get this output ("false" by default, since it can slow down some of the simple models) ([#1969](https://github.com/pybamm-team/PyBaMM/pull/1969)))
-   Added an option "calculate heat source for isothermal models" to choose whether or not the heat generation terms are computed when running models with the option `thermal="isothermal"`  ([#1958](https://github.com/pybamm-team/PyBaMM/pull/1958))

## Bug fixes

-   Fix bug where sensitivity calculation failed if len of `calculate_sensitivities` was less than `inputs` ([#1897](https://github.com/pybamm-team/PyBaMM/pull/1897))
-   Fixed a bug in the eSOH variable calculation when OCV is given as data ([#1975](https://github.com/pybamm-team/PyBaMM/pull/1975))
-   Fixed a bug where isothermal models did not compute any heat source terms ([#1958](https://github.com/pybamm-team/PyBaMM/pull/1958))

## Breaking changes

-   Dropped support for Windows 32-bit architecture ([#1964](https://github.com/pybamm-team/PyBaMM/pull/1964))

# [v22.2](https://github.com/pybamm-team/PyBaMM/tree/v22.2) - 2022-02-28

## Features

-   Isothermal models now calculate heat source terms (but the temperature remains constant). The models now also account for current collector heating when `dimensionality=0` ([#1929](https://github.com/pybamm-team/PyBaMM/pull/1929))
-   Added new models for power control and resistance control ([#1917](https://github.com/pybamm-team/PyBaMM/pull/1917))
-   Initial concentrations can now be provided as a function of `r` as well as `x` ([#1866](https://github.com/pybamm-team/PyBaMM/pull/1866))

## Bug fixes

-   Fixed a bug where thermal submodels could not be used with half-cells ([#1929](https://github.com/pybamm-team/PyBaMM/pull/1929))
-   Parameters can now be imported from a directory having "pybamm" in its name ([#1919](https://github.com/pybamm-team/PyBaMM/pull/1919))
-   `scikit.odes` and `SUNDIALS` can now be installed using `pybamm_install_odes` ([#1916](https://github.com/pybamm-team/PyBaMM/pull/1916))

## Breaking changes

-   The `domain` setter and `auxiliary_domains` getter have been deprecated, `domains` setter/getter should be used instead. The `domain` getter is still active. We now recommend creating symbols with `domains={...}` instead of `domain=..., auxiliary_domains={...}`, but the latter is not yet deprecated ([#1866](https://github.com/pybamm-team/PyBaMM/pull/1866))

# [v22.1](https://github.com/pybamm-team/PyBaMM/tree/v22.1) - 2022-01-31

## Features

-   Half-cell models can now be run with "surface form" ([#1913](https://github.com/pybamm-team/PyBaMM/pull/1913))
-   Added option for different kinetics on anode and cathode ([#1913](https://github.com/pybamm-team/PyBaMM/pull/1913))
-   Allow `pybamm.Solution.save_data()` to return a string if filename is None, and added json to_format option ([#1909](https://github.com/pybamm-team/PyBaMM/pull/1909))
-   Added an option to force install compatible versions of jax and jaxlib if already installed using CLI ([#1881](https://github.com/pybamm-team/PyBaMM/pull/1881))

## Optimizations

-   The `Symbol` nodes no longer subclasses `anytree.NodeMixIn`. This removes some checks that were not really needed ([#1912](https://github.com/pybamm-team/PyBaMM/pull/1912))

## Bug fixes

-   Parameters can now be imported from any given path in `Windows` ([#1900](https://github.com/pybamm-team/PyBaMM/pull/1900))
-   Fixed initial conditions for the EC SEI model ([#1895](https://github.com/pybamm-team/PyBaMM/pull/1895))
-   Fixed issue in extraction of sensitivites ([#1894](https://github.com/pybamm-team/PyBaMM/pull/1894))

# [v21.12](https://github.com/pybamm-team/PyBaMM/tree/v21.11) - 2021-12-29

## Features

-   Added new kinetics models for asymmetric Butler-Volmer, linear kinetics, and Marcus-Hush-Chidsey ([#1858](https://github.com/pybamm-team/PyBaMM/pull/1858))
-   Experiments can be set to terminate when a voltage is reached (across all steps) ([#1832](https://github.com/pybamm-team/PyBaMM/pull/1832))
-   Added cylindrical geometry and finite volume method ([#1824](https://github.com/pybamm-team/PyBaMM/pull/1824))

## Bug fixes
-   `PyBaMM` is now importable in `Linux` systems where `jax` is already installed ([#1874](https://github.com/pybamm-team/PyBaMM/pull/1874))
-   Simulations with drive cycles now support `initial_soc` ([#1842](https://github.com/pybamm-team/PyBaMM/pull/1842))
-   Fixed bug in expression tree simplification ([#1831](https://github.com/pybamm-team/PyBaMM/pull/1831))
-   Solid tortuosity is now correctly calculated with Bruggeman coefficient of the respective electrode ([#1773](https://github.com/pybamm-team/PyBaMM/pull/1773))

# [v21.11](https://github.com/pybamm-team/PyBaMM/tree/v21.11) - 2021-11-30

## Features

-   The name of a parameter set can be passed to `ParameterValues` as a string, e.g. `ParameterValues("Chen2020")` ([#1822](https://github.com/pybamm-team/PyBaMM/pull/1822))
-   Added submodels for interface utilisation ([#1821](https://github.com/pybamm-team/PyBaMM/pull/1821))
-   Reformatted SEI growth models into a single submodel with conditionals ([#1808](https://github.com/pybamm-team/PyBaMM/pull/1808))
-   Stress-induced diffusion is now a separate model option instead of being automatically included when using the particle mechanics submodels ([#1797](https://github.com/pybamm-team/PyBaMM/pull/1797))
-   `Experiment`s with drive cycles can be solved ([#1793](https://github.com/pybamm-team/PyBaMM/pull/1793))
-   Added surface area to volume ratio as a factor to the SEI equations ([#1790](https://github.com/pybamm-team/PyBaMM/pull/1790))
-   Half-cell SPM and SPMe have been implemented ([#1731](https://github.com/pybamm-team/PyBaMM/pull/1731))

## Bug fixes

-   Fixed `sympy` operators for `Arctan` and `Exponential` ([#1786](https://github.com/pybamm-team/PyBaMM/pull/1786))
-   Fixed finite volume discretization in spherical polar coordinates ([#1782](https://github.com/pybamm-team/PyBaMM/pull/1782))
-   Fixed bug when using `Experiment` with a pouch cell model ([#1707](https://github.com/pybamm-team/PyBaMM/pull/1707))
-   Fixed bug when using `Experiment` with a plating model ([#1707](https://github.com/pybamm-team/PyBaMM/pull/1707))
-   Fixed hack for potentials in the SPMe model ([#1707](https://github.com/pybamm-team/PyBaMM/pull/1707))

## Breaking changes

-   The `chemistry` keyword argument in `ParameterValues` has been deprecated. Use `ParameterValues(chem)` instead of `ParameterValues(chemistry=chem)` ([#1822](https://github.com/pybamm-team/PyBaMM/pull/1822))
-   Raise error when trying to convert an `Interpolant` with the "pchip" interpolator to CasADI ([#1791](https://github.com/pybamm-team/PyBaMM/pull/1791))
-   Raise error if `Concatenation` is used directly with `Variable` objects (`concatenation` should be used instead) ([#1789](https://github.com/pybamm-team/PyBaMM/pull/1789))
-   Made jax, jaxlib and the PyBaMM JaxSolver optional ([#1767](https://github.com/pybamm-team/PyBaMM/pull/1767), [#1803](https://github.com/pybamm-team/PyBaMM/pull/1803))

# [v21.10](https://github.com/pybamm-team/PyBaMM/tree/v21.10) - 2021-10-31

## Features

-   Summary variables can now be user-determined ([#1760](https://github.com/pybamm-team/PyBaMM/pull/1760))
-   Added `all_first_states` to the `Solution` object for a simulation with experiment ([#1759](https://github.com/pybamm-team/PyBaMM/pull/1759))
-   Added a new method (`create_gif`) in `QuickPlot`, `Simulation` and `BatchStudy` to create a GIF of a simulation ([#1754](https://github.com/pybamm-team/PyBaMM/pull/1754))
-   Added more examples for the `BatchStudy` class ([#1747](https://github.com/pybamm-team/PyBaMM/pull/1747))
-   SEI models can now be included in the half-cell model ([#1705](https://github.com/pybamm-team/PyBaMM/pull/1705))

## Bug fixes

-   Half-cell model and lead-acid models can now be simulated with `Experiment`s ([#1759](https://github.com/pybamm-team/PyBaMM/pull/1759))
-   Removed in-place modification of the solution objects by `QuickPlot` ([#1747](https://github.com/pybamm-team/PyBaMM/pull/1747))
-   Fixed vector-vector multiplication bug that was causing errors in the SPM with constant voltage or power ([#1735](https://github.com/pybamm-team/PyBaMM/pull/1735))

# [v21.9](https://github.com/pybamm-team/PyBaMM/tree/v21.9) - 2021-09-30

## Features

-   Added thermal parameters (thermal conductivity, specific heat, etc.) to the `Ecker2015` parameter set from Zhao et al. (2018) and Hales et al. (2019) ([#1683](https://github.com/pybamm-team/PyBaMM/pull/1683))
-   Added `plot_summary_variables` to plot and compare summary variables ([#1678](https://github.com/pybamm-team/PyBaMM/pull/1678))
-   The DFN model can now be used directly (instead of `BasicDFNHalfCell`) to simulate a half-cell ([#1600](https://github.com/pybamm-team/PyBaMM/pull/1600))

## Breaking changes

-   Dropped support for Python 3.6 ([#1696](https://github.com/pybamm-team/PyBaMM/pull/1696))
-   The substring 'negative electrode' has been removed from variables related to SEI and lithium plating (e.g. 'Total negative electrode SEI thickness [m]' replaced by 'Total SEI thickness [m]') ([#1654](https://github.com/pybamm-team/PyBaMM/pull/1654))

# [v21.08](https://github.com/pybamm-team/PyBaMM/tree/v21.08) - 2021-08-26

This release introduces:
- the switch to calendar versioning: from now on we will use year.month version number
- sensitivity analysis of solutions with respect to input parameters
- several new models, including many-particle and state-of-health models
- improvement on how CasADI solver's handle events, including a new "fast with events" mode
- several other new features, optimizations, and bug fixes, summarized below

## Features

-   Added submodels and functionality for particle-size distributions in the DFN model, including an
example notebook ([#1602](https://github.com/pybamm-team/PyBaMM/pull/1602))
-   Added UDDS and WLTC drive cycles  ([#1601](https://github.com/pybamm-team/PyBaMM/pull/1601))
-   Added LG M50 (NMC811 and graphite + SiOx) parameter set from O'Regan 2021 ([#1594](https://github.com/pybamm-team/PyBaMM/pull/1594))
-   `pybamm.base_solver.solve` function can take a list of input parameters to calculate the sensitivities of the solution with respect to. Alternatively, it can be set  to `True` to calculate the sensitivities for all input parameters ([#1552](https://github.com/pybamm-team/PyBaMM/pull/1552))
-   Added capability for `quaternary` domains (in addition to `primary`, `secondary` and `tertiary`), increasing the maximum number of domains that a `Symbol` can have to 4. ([#1580](https://github.com/pybamm-team/PyBaMM/pull/1580))
-   Tabs can now be placed at the bottom of the cell in 1+1D thermal models ([#1581](https://github.com/pybamm-team/PyBaMM/pull/1581))
-   Added temperature dependence on electrode electronic conductivity ([#1570](https://github.com/pybamm-team/PyBaMM/pull/1570))
-   `pybamm.base_solver.solve` function can take a list of input parameters to calculate the sensitivities of the solution with respect to. Alternatively, it can be set  to `True` to calculate the sensitivities for all input parameters ([#1552](https://github.com/pybamm-team/PyBaMM/pull/1552))
-   Added a new lithium-ion model `MPM` or Many-Particle Model, with a distribution of particle sizes in each electrode. ([#1529](https://github.com/pybamm-team/PyBaMM/pull/1529))
-   Added 2 new submodels for lithium transport in a size distribution of electrode particles: Fickian diffusion (`FickianSingleSizeDistribution`) and uniform concentration profile (`FastSingleSizeDistribution`). ([#1529](https://github.com/pybamm-team/PyBaMM/pull/1529))
-   Added a "particle size" domain to the default lithium-ion geometry, including plotting capabilities (`QuickPlot`) and processing of variables (`ProcessedVariable`). ([#1529](https://github.com/pybamm-team/PyBaMM/pull/1529))
-   Added fitted expressions for OCPs for the Chen2020 parameter set ([#1526](https://github.com/pybamm-team/PyBaMM/pull/1497))
-   Added `initial_soc` argument to `Simualtion.solve` for specifying the initial SOC when solving a model ([#1512](https://github.com/pybamm-team/PyBaMM/pull/1512))
-   Added `print_name` to some symbols ([#1495](https://github.com/pybamm-team/PyBaMM/pull/1495), [#1497](https://github.com/pybamm-team/PyBaMM/pull/1497))
-   Added Base Parameters class and SymPy in dependencies ([#1495](https://github.com/pybamm-team/PyBaMM/pull/1495))
-   Added a new "reaction-driven" model for LAM from Reniers et al (2019) ([#1490](https://github.com/pybamm-team/PyBaMM/pull/1490))
-   Some features ("loss of active material" and "particle mechanics") can now be specified separately for the negative electrode and positive electrode by passing a 2-tuple ([#1490](https://github.com/pybamm-team/PyBaMM/pull/1490))
-   `plot` and `plot2D` now take and return a matplotlib Axis to allow for easier customization ([#1472](https://github.com/pybamm-team/PyBaMM/pull/1472))
-   `ParameterValues.evaluate` can now return arrays to allow function parameters to be easily evaluated ([#1472](https://github.com/pybamm-team/PyBaMM/pull/1472))
-   Added option to save only specific cycle numbers when simulating an `Experiment` ([#1459](https://github.com/pybamm-team/PyBaMM/pull/1459))
-   Added capacity-based termination conditions when simulating an `Experiment` ([#1459](https://github.com/pybamm-team/PyBaMM/pull/1459))
-   Added "summary variables" to track degradation over several cycles ([#1459](https://github.com/pybamm-team/PyBaMM/pull/1459))
-   Added `ElectrodeSOH` model for calculating capacities and stoichiometric limits ([#1459](https://github.com/pybamm-team/PyBaMM/pull/1459))
-   Added Batch Study class ([#1455](https://github.com/pybamm-team/PyBaMM/pull/1455))
-   Added `ConcatenationVariable`, which is automatically created when variables are concatenated ([#1453](https://github.com/pybamm-team/PyBaMM/pull/1453))
-   Added "fast with events" mode for the CasADi solver, which solves a model and finds events more efficiently than "safe" mode. As of PR #1450 this feature is still being tested and "safe" mode remains the default ([#1450](https://github.com/pybamm-team/PyBaMM/pull/1450))

## Optimizations

-   Models that mostly use x-averaged quantities (SPM and SPMe) now use x-averaged degradation models ([#1490](https://github.com/pybamm-team/PyBaMM/pull/1490))
-   Improved how the CasADi solver's "safe" mode finds events ([#1450](https://github.com/pybamm-team/PyBaMM/pull/1450))
-   Perform more automatic simplifications of the expression tree ([#1449](https://github.com/pybamm-team/PyBaMM/pull/1449))
-   Reduce time taken to hash a sparse `Matrix` object ([#1449](https://github.com/pybamm-team/PyBaMM/pull/1449))

## Bug fixes

-   Fixed bug with `load_function` ([#1675](https://github.com/pybamm-team/PyBaMM/pull/1675))
-   Updated documentation to include some previously missing functions, such as `erf` and `tanh` ([#1628](https://github.com/pybamm-team/PyBaMM/pull/1628))
-   Fixed reading citation file without closing ([#1620](https://github.com/pybamm-team/PyBaMM/pull/1620))
-   Porosity variation for SEI and plating models is calculated from the film thickness rather than from a separate ODE ([#1617](https://github.com/pybamm-team/PyBaMM/pull/1617))
-   Fixed a bug where the order of the indexing for the entries of variables discretised using FEM was incorrect ([#1556](https://github.com/pybamm-team/PyBaMM/pull/1556))
-   Fix broken module import for spyder when running a script twice ([#1555](https://github.com/pybamm-team/PyBaMM/pull/1555))
-   Fixed ElectrodeSOH model for multi-dimensional simulations ([#1548](https://github.com/pybamm-team/PyBaMM/pull/1548))
-   Removed the overly-restrictive check "each variable in the algebraic eqn keys must appear in the eqn" ([#1510](https://github.com/pybamm-team/PyBaMM/pull/1510))
-   Made parameters importable through pybamm ([#1475](https://github.com/pybamm-team/PyBaMM/pull/1475))

## Breaking changes

-   Refactored the `particle` submodel module, with the models having no size distribution now found in `particle.no_distribution`, and those with a size distribution in `particle.size_distribution`. Renamed submodels to indicate the transport model (Fickian diffusion, polynomial profile) and if they are "x-averaged". E.g., `FickianManyParticles` and `FickianSingleParticle` are now `no_distribution.FickianDiffusion` and `no_distribution.XAveragedFickianDiffusion` ([#1602](https://github.com/pybamm-team/PyBaMM/pull/1602))
-   Changed sensitivity API. Removed `ProcessedSymbolicVariable`, all sensitivity now handled within the solvers and `ProcessedVariable` ()  ([#1552](https://github.com/pybamm-team/PyBaMM/pull/1552))
-   The `Yang2017` parameter set has been removed as the complete parameter set is not publicly available in the literature ([#1577](https://github.com/pybamm-team/PyBaMM/pull/1577))
-   Changed how options are specified for the "loss of active material" and "particle cracking" submodels. "loss of active material" can now be one of "none", "stress-driven", or "reaction-driven", or a 2-tuple for different options in negative and positive electrode. Similarly "particle cracking" (now called "particle mechanics") can now be "none", "swelling only", "swelling and cracking", or a 2-tuple ([#1490](https://github.com/pybamm-team/PyBaMM/pull/1490))
-   Changed the variable in the full diffusion model from "Electrolyte concentration" to "Porosity times concentration" ([#1476](https://github.com/pybamm-team/PyBaMM/pull/1476))
-   Renamed `lithium-ion` folder to `lithium_ion` and `lead-acid` folder to `lead_acid` in parameters ([#1464](https://github.com/pybamm-team/PyBaMM/pull/1464))

# [v0.4.0](https://github.com/pybamm-team/PyBaMM/tree/v0.4.0) - 2021-03-28

This release introduces:
- several new models, including reversible and irreversible plating submodels, submodels for loss of active material, Yang et al.'s (2017) coupled SEI/plating/pore clogging model, and the Newman-Tobias model
- internal optimizations for solving models, particularly for simulating experiments, with more accurate event detection and more efficient numerical methods and post-processing
- parallel solutions of a model with different inputs
- a cleaner installation process for Mac when installing from PyPI, no longer requiring a Homebrew installation of Sundials
- improved plotting functionality, including adding a new 'voltage component' plot
- several other new features, optimizations, and bug fixes, summarized below

## Features
-   Added `NewmanTobias` li-ion battery model ([#1423](https://github.com/pybamm-team/PyBaMM/pull/1423))
-   Added `plot_voltage_components` to easily plot the component overpotentials that make up the voltage ([#1419](https://github.com/pybamm-team/PyBaMM/pull/1419))
-   Made `QuickPlot` more customizable and added an example ([#1419](https://github.com/pybamm-team/PyBaMM/pull/1419))
-   `Solution` objects can now be created by stepping *different* models ([#1408](https://github.com/pybamm-team/PyBaMM/pull/1408))
-   Added Yang et al 2017 model that couples irreversible lithium plating, SEI growth and change in porosity which produces a transition from linear to nonlinear degradation pattern of lithium-ion battery over extended cycles([#1398](https://github.com/pybamm-team/PyBaMM/pull/1398))
-   Added support for Python 3.9 and dropped support for Python 3.6. Python 3.6 may still work but is now untested ([#1370](https://github.com/pybamm-team/PyBaMM/pull/1370))
-   Added the electrolyte overpotential and Ohmic losses for full conductivity, including surface form ([#1350](https://github.com/pybamm-team/PyBaMM/pull/1350))
-   Added functionality to `Citations` to print formatted citations ([#1340](https://github.com/pybamm-team/PyBaMM/pull/1340))
-   Updated the way events are handled in `CasadiSolver` for more accurate event location ([#1328](https://github.com/pybamm-team/PyBaMM/pull/1328))
-   Added error message if initial conditions are outside the bounds of a variable ([#1326](https://github.com/pybamm-team/PyBaMM/pull/1326))
-   Added temperature dependence to density, heat capacity and thermal conductivity ([#1323](https://github.com/pybamm-team/PyBaMM/pull/1323))
-   Added temperature dependence to the transference number (`t_plus`) ([#1317](https://github.com/pybamm-team/PyBaMM/pull/1317))
-   Added new functionality for `Interpolant` ([#1312](https://github.com/pybamm-team/PyBaMM/pull/1312))
-   Added option to express experiments (and extract solutions) in terms of cycles of operating condition ([#1309](https://github.com/pybamm-team/PyBaMM/pull/1309))
-   The event time and state are now returned as part of `Solution.t` and `Solution.y` so that the event is accurately captured in the returned solution ([#1300](https://github.com/pybamm-team/PyBaMM/pull/1300))
-   Added reversible and irreversible lithium plating models ([#1287](https://github.com/pybamm-team/PyBaMM/pull/1287))
-   Reformatted the `BasicDFNHalfCell` to be consistent with the other models ([#1282](https://github.com/pybamm-team/PyBaMM/pull/1282))
-   Added option to make the total interfacial current density a state ([#1280](https://github.com/pybamm-team/PyBaMM/pull/1280))
-   Added functionality to initialize a model using the solution from another model ([#1278](https://github.com/pybamm-team/PyBaMM/pull/1278))
-   Added submodels for active material ([#1262](https://github.com/pybamm-team/PyBaMM/pull/1262))
-   Updated solvers' method `solve()` so it can take a list of inputs dictionaries as the `inputs` keyword argument. In this case the model is solved for each input set in the list, and a list of solutions mapping the set of inputs to the solutions is returned. Note that `solve()` can still take a single dictionary as the `inputs` keyword argument. In this case the behaviour is unchanged compared to previous versions.([#1261](https://github.com/pybamm-team/PyBaMM/pull/1261))
-   Added composite surface form electrolyte models: `CompositeDifferential` and `CompositeAlgebraic` ([#1207](https://github.com/pybamm-team/PyBaMM/issues/1207))

## Optimizations

-   Improved the way an `Experiment` is simulated to reduce solve time (at the cost of slightly higher set-up time) ([#1408](https://github.com/pybamm-team/PyBaMM/pull/1408))
-   Add script and workflow to automatically update parameter_sets.py docstrings ([#1371](https://github.com/pybamm-team/PyBaMM/pull/1371))
-   Add URLs checker in workflows ([#1347](https://github.com/pybamm-team/PyBaMM/pull/1347))
-   The `Solution` class now only creates the concatenated `y` when the user asks for it. This is an optimization step as the concatenation can be slow, especially with larger experiments ([#1331](https://github.com/pybamm-team/PyBaMM/pull/1331))
-   If solver method `solve()` is passed a list of inputs as the `inputs` keyword argument, the resolution of the model for each input set is spread across several Python processes, usually running in parallel on different processors. The default number of processes is the number of processors available. `solve()` takes a new keyword argument `nproc` which can be used to set this number a manually.
-   Variables are now post-processed using CasADi ([#1316](https://github.com/pybamm-team/PyBaMM/pull/1316))
-   Operations such as `1*x` and `0+x` now directly return `x` ([#1252](https://github.com/pybamm-team/PyBaMM/pull/1252))

## Bug fixes

-   Fixed a bug on the boundary conditions of `FickianSingleParticle` and `FickianManyParticles` to ensure mass is conserved ([#1421](https://github.com/pybamm-team/PyBaMM/pull/1421))
-   Fixed a bug where the `PolynomialSingleParticle` submodel gave incorrect results with "dimensionality" equal to 2 ([#1411](https://github.com/pybamm-team/PyBaMM/pull/1411))
-   Fixed a bug where volume averaging in 0D gave the wrong result ([#1411](https://github.com/pybamm-team/PyBaMM/pull/1411))
-   Fixed a sign error in the positive electrode ohmic losses ([#1407](https://github.com/pybamm-team/PyBaMM/pull/1407))
-   Fixed the formulation of the EC reaction SEI model ([#1397](https://github.com/pybamm-team/PyBaMM/pull/1397))
-   Simulations now stop when an experiment becomes infeasible ([#1395](https://github.com/pybamm-team/PyBaMM/pull/1395))
-   Added a check for domains in `Concatenation` ([#1368](https://github.com/pybamm-team/PyBaMM/pull/1368))
-   Differentiation now works even when the differentiation variable is a constant ([#1294](https://github.com/pybamm-team/PyBaMM/pull/1294))
-   Fixed a bug where the event time and state were no longer returned as part of the solution ([#1344](https://github.com/pybamm-team/PyBaMM/pull/1344))
-   Fixed a bug in `CasadiSolver` safe mode which crashed when there were extrapolation events but no termination events ([#1321](https://github.com/pybamm-team/PyBaMM/pull/1321))
-   When an `Interpolant` is extrapolated an error is raised for `CasadiSolver` (and a warning is raised for the other solvers) ([#1315](https://github.com/pybamm-team/PyBaMM/pull/1315))
-   Fixed `Simulation` and `model.new_copy` to fix a bug where changes to the model were overwritten ([#1278](https://github.com/pybamm-team/PyBaMM/pull/1278))

## Breaking changes

-   Removed `Simplification` class and `.simplify()` function ([#1369](https://github.com/pybamm-team/PyBaMM/pull/1369))
-   All example notebooks in PyBaMM's GitHub repository must now include the command `pybamm.print_citations()`, otherwise the tests will fail. This is to encourage people to use this command to cite the relevant papers ([#1340](https://github.com/pybamm-team/PyBaMM/pull/1340))
-   Notation has been homogenised to use positive and negative electrode (instead of cathode and anode). This applies to the parameter folders (now called `'positive_electrodes'` and `'negative_electrodes'`) and the options of `active_material` and `particle_cracking` submodels (now called `'positive'` and `'negative'`) ([#1337](https://github.com/pybamm-team/PyBaMM/pull/1337))
-   `Interpolant` now takes `x` and `y` instead of a single `data` entry ([#1312](https://github.com/pybamm-team/PyBaMM/pull/1312))
-   Boolean model options ('sei porosity change', 'convection') must now be given in string format ('true' or 'false' instead of True or False) ([#1280](https://github.com/pybamm-team/PyBaMM/pull/1280))
-   Operations such as `1*x` and `0+x` now directly return `x`. This can be bypassed by explicitly creating the binary operators, e.g. `pybamm.Multiplication(1, x)` ([#1252](https://github.com/pybamm-team/PyBaMM/pull/1252))
-   `'Cell capacity [A.h]'` has been renamed to `'Nominal cell capacity [A.h]'`. `'Cell capacity [A.h]'` will be deprecated in the next release. ([#1352](https://github.com/pybamm-team/PyBaMM/pull/1352))

# [v0.3.0](https://github.com/pybamm-team/PyBaMM/tree/v0.3.0) - 2020-12-01

This release introduces a new aging model for particle mechanics, a new reduced-order model (TSPMe), and a parameter set for A123 LFP cells. Additionally, there have been several backend optimizations to speed up model creation and solving, and other minor features and bug fixes.

## Features

-   Added a submodel for particle mechanics ([#1232](https://github.com/pybamm-team/PyBaMM/pull/1232))
-   Added a notebook on how to speed up the solver and handle instabilities ([#1223](https://github.com/pybamm-team/PyBaMM/pull/1223))
-   Improve string printing of `BinaryOperator`, `Function`, and `Concatenation` objects ([#1223](https://github.com/pybamm-team/PyBaMM/pull/1223))
-   Added `Solution.integration_time`, which is the time taken just by the integration subroutine, without extra setups ([#1223](https://github.com/pybamm-team/PyBaMM/pull/1223))
-   Added parameter set for an A123 LFP cell ([#1209](https://github.com/pybamm-team/PyBaMM/pull/1209))
-   Added variables related to equivalent circuit models ([#1204](https://github.com/pybamm-team/PyBaMM/pull/1204))
-   Added the `Integrated` electrolyte conductivity submodel ([#1188](https://github.com/pybamm-team/PyBaMM/pull/1188))
-   Added an example script to check conservation of lithium ([#1186](https://github.com/pybamm-team/PyBaMM/pull/1186))
-   Added `erf` and `erfc` functions ([#1184](https://github.com/pybamm-team/PyBaMM/pull/1184))

## Optimizations

-   Add (optional) smooth approximations for the `Minimum`, `Maximum`, `Heaviside`, and `AbsoluteValue` operators ([#1223](https://github.com/pybamm-team/PyBaMM/pull/1223))
-   Avoid unnecessary repeated computations in the solvers ([#1222](https://github.com/pybamm-team/PyBaMM/pull/1222))
-   Rewrite `Symbol.is_constant` to be more efficient ([#1222](https://github.com/pybamm-team/PyBaMM/pull/1222))
-   Cache shape and size calculations ([#1222](https://github.com/pybamm-team/PyBaMM/pull/1222))
-   Only instantiate the geometric, electrical and thermal parameter classes once ([#1222](https://github.com/pybamm-team/PyBaMM/pull/1222))

## Bug fixes

-   Quickplot now works when timescale or lengthscale is a function of an input parameter ([#1234](https://github.com/pybamm-team/PyBaMM/pull/1234))
-   Fix bug that was slowing down creation of the EC reaction SEI submodel ([#1227](https://github.com/pybamm-team/PyBaMM/pull/1227))
-   Add missing separator thermal parameters for the Ecker parameter set ([#1226](https://github.com/pybamm-team/PyBaMM/pull/1226))
-   Make sure simulation solves when evaluated timescale is a function of an input parameter ([#1218](https://github.com/pybamm-team/PyBaMM/pull/1218))
-   Raise error if saving to MATLAB with variable names that MATLAB can't read, and give option of providing alternative variable names ([#1206](https://github.com/pybamm-team/PyBaMM/pull/1206))
-   Raise error if the boundary condition at the origin in a spherical domain is other than no-flux ([#1175](https://github.com/pybamm-team/PyBaMM/pull/1175))
-   Fix boundary conditions at r = 0 for Creating Models notebooks ([#1173](https://github.com/pybamm-team/PyBaMM/pull/1173))

## Breaking changes

-    The parameters "Positive/Negative particle distribution in x" and "Positive/Negative surface area to volume ratio distribution in x" have been deprecated. Instead, users can provide "Positive/Negative particle radius [m]" and "Positive/Negative surface area to volume ratio [m-1]" directly as functions of through-cell position (x [m]) ([#1237](https://github.com/pybamm-team/PyBaMM/pull/1237))

# [v0.2.4](https://github.com/pybamm-team/PyBaMM/tree/v0.2.4) - 2020-09-07

This release adds new operators for more complex models, some basic sensitivity analysis, and a spectral volumes spatial method, as well as some small bug fixes.

## Features

-   Added variables which track the total amount of lithium in the system ([#1136](https://github.com/pybamm-team/PyBaMM/pull/1136))
-   Added `Upwind` and `Downwind` operators for convection ([#1134](https://github.com/pybamm-team/PyBaMM/pull/1134))
-   Added Getting Started notebook on solver options and changing the mesh. Also added a notebook detailing the different thermal options, and a notebook explaining the steps that occur behind the scenes in the `Simulation` class ([#1131](https://github.com/pybamm-team/PyBaMM/pull/1131))
-   Added particle submodel that use a polynomial approximation to the concentration within the electrode particles ([#1130](https://github.com/pybamm-team/PyBaMM/pull/1130))
-   Added `Modulo`, `Floor` and `Ceiling` operators ([#1121](https://github.com/pybamm-team/PyBaMM/pull/1121))
-   Added DFN model for a half cell ([#1121](https://github.com/pybamm-team/PyBaMM/pull/1121))
-   Automatically compute surface area to volume ratio based on particle shape for li-ion models ([#1120](https://github.com/pybamm-team/PyBaMM/pull/1120))
-   Added "R-averaged particle concentration" variables ([#1118](https://github.com/pybamm-team/PyBaMM/pull/1118))
-   Added support for sensitivity calculations to the casadi solver ([#1109](https://github.com/pybamm-team/PyBaMM/pull/1109))
-   Added support for index 1 semi-explicit dae equations and sensitivity calculations to JAX BDF solver ([#1107](https://github.com/pybamm-team/PyBaMM/pull/1107))
-   Allowed keyword arguments to be passed to `Simulation.plot()` ([#1099](https://github.com/pybamm-team/PyBaMM/pull/1099))
-   Added the Spectral Volumes spatial method and the submesh that it works with ([#900](https://github.com/pybamm-team/PyBaMM/pull/900))

## Bug fixes

-   Fixed bug where some parameters were not being set by the `EcReactionLimited` SEI model ([#1136](https://github.com/pybamm-team/PyBaMM/pull/1136))
-   Fixed bug on electrolyte potential for `BasicDFNHalfCell` ([#1133](https://github.com/pybamm-team/PyBaMM/pull/1133))
-   Fixed `r_average` to work with `SecondaryBroadcast` ([#1118](https://github.com/pybamm-team/PyBaMM/pull/1118))
-   Fixed finite volume discretisation of spherical integrals ([#1118](https://github.com/pybamm-team/PyBaMM/pull/1118))
-   `t_eval` now gets changed to a `linspace` if a list of length 2 is passed ([#1113](https://github.com/pybamm-team/PyBaMM/pull/1113))
-   Fixed bug when setting a function with an `InputParameter` ([#1111](https://github.com/pybamm-team/PyBaMM/pull/1111))

## Breaking changes

-   The "fast diffusion" particle option has been renamed "uniform profile" ([#1130](https://github.com/pybamm-team/PyBaMM/pull/1130))
-   The modules containing standard parameters are now classes so they can take options
(e.g. `standard_parameters_lithium_ion` is now `LithiumIonParameters`) ([#1120](https://github.com/pybamm-team/PyBaMM/pull/1120))
-   Renamed `quick_plot_vars` to `output_variables` in `Simulation` to be consistent with `QuickPlot`. Passing `quick_plot_vars` to `Simulation.plot()` has been deprecated and `output_variables` should be passed instead ([#1099](https://github.com/pybamm-team/PyBaMM/pull/1099))

# [v0.2.3](https://github.com/pybamm-team/PyBaMM/tree/v0.2.3) - 2020-07-01

This release enables the use of [Google Colab](https://colab.research.google.com/github/pybamm-team/PyBaMM/blob/main/) for running example notebooks, and adds some small new features and bug fixes.

## Features

-   Added JAX evaluator, and ODE solver ([#1038](https://github.com/pybamm-team/PyBaMM/pull/1038))
-   Reformatted Getting Started notebooks ([#1083](https://github.com/pybamm-team/PyBaMM/pull/1083))
-   Reformatted Landesfeind electrolytes ([#1064](https://github.com/pybamm-team/PyBaMM/pull/1064))
-   Adapted examples to be run in Google Colab ([#1061](https://github.com/pybamm-team/PyBaMM/pull/1061))
-   Added some new solvers for algebraic models ([#1059](https://github.com/pybamm-team/PyBaMM/pull/1059))
-   Added `length_scales` attribute to models ([#1058](https://github.com/pybamm-team/PyBaMM/pull/1058))
-   Added averaging in secondary dimensions ([#1057](https://github.com/pybamm-team/PyBaMM/pull/1057))
-   Added SEI reaction based on Yang et. al. 2017 and reduction in porosity ([#1009](https://github.com/pybamm-team/PyBaMM/issues/1009))

## Optimizations

-   Reformatted CasADi "safe" mode to deal with events better ([#1089](https://github.com/pybamm-team/PyBaMM/pull/1089))

## Bug fixes

-   Fixed a bug in `InterstitialDiffusionLimited` ([#1097](https://github.com/pybamm-team/PyBaMM/pull/1097))
-   Fixed `Simulation` to keep different copies of the model so that parameters can be changed between simulations ([#1090](https://github.com/pybamm-team/PyBaMM/pull/1090))
-   Fixed `model.new_copy()` to keep custom submodels ([#1090](https://github.com/pybamm-team/PyBaMM/pull/1090))
-   2D processed variables can now be evaluated at the domain boundaries ([#1088](https://github.com/pybamm-team/PyBaMM/pull/1088))
-   Update the default variable points to better capture behaviour in the solid particles in li-ion models ([#1081](https://github.com/pybamm-team/PyBaMM/pull/1081))
-   Fix `QuickPlot` to display variables discretised by FEM (in y-z) properly ([#1078](https://github.com/pybamm-team/PyBaMM/pull/1078))
-   Add length scales to `EffectiveResistance` models ([#1071](https://github.com/pybamm-team/PyBaMM/pull/1071))
-   Allowed for pybamm functions exp, sin, cos, sqrt to be used in expression trees that
    are converted to casadi format ([#1067](https://github.com/pybamm-team/PyBaMM/pull/1067))
-   Fix a bug where variables that depend on y and z were transposed in `QuickPlot` ([#1055](https://github.com/pybamm-team/PyBaMM/pull/1055))

## Breaking changes

-   `Simulation.specs` and `Simulation.set_defaults` have been deprecated. Users should create a new `Simulation` object for each different case instead ([#1090](https://github.com/pybamm-team/PyBaMM/pull/1090))
-   The solution times `t_eval` must now be provided to `Simulation.solve()` when not using an experiment or prescribing the current using drive cycle data ([#1086](https://github.com/pybamm-team/PyBaMM/pull/1086))

# [v0.2.2](https://github.com/pybamm-team/PyBaMM/tree/v0.2.2) - 2020-06-01

New SEI models, simplification of submodel structure, as well as optimisations and general bug fixes.

## Features

-   Reformatted `Geometry` and `Mesh` classes ([#1032](https://github.com/pybamm-team/PyBaMM/pull/1032))
-   Added arbitrary geometry to the lumped thermal model ([#718](https://github.com/pybamm-team/PyBaMM/issues/718))
-   Allowed `ProcessedVariable` to handle cases where `len(solution.t)=1` ([#1020](https://github.com/pybamm-team/PyBaMM/pull/1020))
-   Added `BackwardIndefiniteIntegral` symbol ([#1014](https://github.com/pybamm-team/PyBaMM/pull/1014))
-   Added `plot` and `plot2D` to enable easy plotting of `pybamm.Array` objects ([#1008](https://github.com/pybamm-team/PyBaMM/pull/1008))
-   Updated effective current collector models and added example notebook ([#1007](https://github.com/pybamm-team/PyBaMM/pull/1007))
-   Added SEI film resistance as an option ([#994](https://github.com/pybamm-team/PyBaMM/pull/994))
-   Added `parameters` attribute to `pybamm.BaseModel` and `pybamm.Geometry` that lists all of the required parameters ([#993](https://github.com/pybamm-team/PyBaMM/pull/993))
-   Added tab, edge, and surface cooling ([#965](https://github.com/pybamm-team/PyBaMM/pull/965))
-   Added functionality to solver to automatically discretise a 0D model ([#947](https://github.com/pybamm-team/PyBaMM/pull/947))
-   Added sensitivity to `CasadiAlgebraicSolver` ([#940](https://github.com/pybamm-team/PyBaMM/pull/940))
-   Added `ProcessedSymbolicVariable` class, which can handle symbolic variables (i.e. variables for which the inputs are symbolic) ([#940](https://github.com/pybamm-team/PyBaMM/pull/940))
-   Made `QuickPlot` compatible with Google Colab ([#935](https://github.com/pybamm-team/PyBaMM/pull/935))
-   Added `BasicFull` model for lead-acid ([#932](https://github.com/pybamm-team/PyBaMM/pull/932))
-   Added 'arctan' function  ([#973](https://github.com/pybamm-team/PyBaMM/pull/973))

## Optimizations

-   Implementing the use of GitHub Actions for CI ([#855](https://github.com/pybamm-team/PyBaMM/pull/855))
-   Changed default solver for DAE models to `CasadiSolver` ([#978](https://github.com/pybamm-team/PyBaMM/pull/978))
-   Added some extra simplifications to the expression tree ([#971](https://github.com/pybamm-team/PyBaMM/pull/971))
-   Changed the behaviour of "safe" mode in `CasadiSolver` ([#956](https://github.com/pybamm-team/PyBaMM/pull/956))
-   Sped up model building ([#927](https://github.com/pybamm-team/PyBaMM/pull/927))
-   Changed default solver for lead-acid to `CasadiSolver` ([#927](https://github.com/pybamm-team/PyBaMM/pull/927))

## Bug fixes

-   Fix a bug where slider plots do not update properly in notebooks ([#1041](https://github.com/pybamm-team/PyBaMM/pull/1041))
-   Fix storing and plotting external variables in the solution ([#1026](https://github.com/pybamm-team/PyBaMM/pull/1026))
-   Fix running a simulation with a model that is already discretized ([#1025](https://github.com/pybamm-team/PyBaMM/pull/1025))
-   Fix CI not triggering for PR. ([#1013](https://github.com/pybamm-team/PyBaMM/pull/1013))
-   Fix schedule testing running too often. ([#1010](https://github.com/pybamm-team/PyBaMM/pull/1010))
-   Fix doctests failing due to mismatch in unsorted output.([#990](https://github.com/pybamm-team/PyBaMM/pull/990))
-   Added extra checks when creating a model, for clearer errors ([#971](https://github.com/pybamm-team/PyBaMM/pull/971))
-   Fixed `Interpolant` ids to allow processing ([#962](https://github.com/pybamm-team/PyBaMM/pull/962))
-   Fixed a bug in the initial conditions of the potential pair model ([#954](https://github.com/pybamm-team/PyBaMM/pull/954))
-   Changed simulation attributes to assign copies rather than the objects themselves ([#952](https://github.com/pybamm-team/PyBaMM/pull/952))
-   Added default values to base model so that it works with the `Simulation` class ([#952](https://github.com/pybamm-team/PyBaMM/pull/952))
-   Fixed solver to recompute initial conditions when inputs are changed ([#951](https://github.com/pybamm-team/PyBaMM/pull/951))
-   Reformatted thermal submodels ([#938](https://github.com/pybamm-team/PyBaMM/pull/938))
-   Reformatted electrolyte submodels ([#927](https://github.com/pybamm-team/PyBaMM/pull/927))
-   Reformatted convection submodels ([#635](https://github.com/pybamm-team/PyBaMM/pull/635))

## Breaking changes

-   Geometry should no longer be given keys 'primary' or 'secondary' ([#1032](https://github.com/pybamm-team/PyBaMM/pull/1032))
-   Calls to `ProcessedVariable` objects are now made using dimensional time and space ([#1028](https://github.com/pybamm-team/PyBaMM/pull/1028))
-   For variables discretised using finite elements the result returned by calling `ProcessedVariable` is now transposed ([#1020](https://github.com/pybamm-team/PyBaMM/pull/1020))
-   Renamed "surface area density" to "surface area to volume ratio" ([#975](https://github.com/pybamm-team/PyBaMM/pull/975))
-   Replaced "reaction rate" with "exchange-current density" ([#975](https://github.com/pybamm-team/PyBaMM/pull/975))
-   Changed the implementation of reactions in submodels ([#948](https://github.com/pybamm-team/PyBaMM/pull/948))
-   Removed some inputs like `T_inf`, `R_g` and activation energies to some of the standard function parameters. This is because each of those inputs is specific to a particular function (e.g. the reference temperature at which the function was measured). To change a property such as the activation energy, users should create a new function, specifying the relevant property as a `Parameter` or `InputParameter` ([#942](https://github.com/pybamm-team/PyBaMM/pull/942))
-   The thermal option 'xyz-lumped' has been removed. The option 'thermal current collector' has also been removed ([#938](https://github.com/pybamm-team/PyBaMM/pull/938))
-   The 'C-rate' parameter has been deprecated. Use 'Current function [A]' instead. The cell capacity can be accessed as 'Cell capacity [A.h]', and used to calculate current from C-rate ([#952](https://github.com/pybamm-team/PyBaMM/pull/952))

# [v0.2.1](https://github.com/pybamm-team/PyBaMM/tree/v0.2.1) - 2020-03-31

New expression tree node types, models, parameter sets and solvers, as well as general bug fixes and new examples.

## Features

-   Store variable slices in model for inspection ([#925](https://github.com/pybamm-team/PyBaMM/pull/925))
-   Added LiNiCoO2 parameter set from Ecker et. al. ([#922](https://github.com/pybamm-team/PyBaMM/pull/922))
-   Made t_plus (optionally) a function of electrolyte concentration, and added (1 + dlnf/dlnc) to models ([#921](https://github.com/pybamm-team/PyBaMM/pull/921))
-   Added `DummySolver` for empty models ([#915](https://github.com/pybamm-team/PyBaMM/pull/915))
-   Added functionality to broadcast to edges ([#891](https://github.com/pybamm-team/PyBaMM/pull/891))
-   Reformatted and cleaned up `QuickPlot` ([#886](https://github.com/pybamm-team/PyBaMM/pull/886))
-   Added thermal effects to lead-acid models ([#885](https://github.com/pybamm-team/PyBaMM/pull/885))
-   Added a helper function for info on function parameters ([#881](https://github.com/pybamm-team/PyBaMM/pull/881))
-   Added additional notebooks showing how to create and compare models ([#877](https://github.com/pybamm-team/PyBaMM/pull/877))
-   Added `Minimum`, `Maximum` and `Sign` operators
    ([#876](https://github.com/pybamm-team/PyBaMM/pull/876))
-   Added a search feature to `FuzzyDict` ([#875](https://github.com/pybamm-team/PyBaMM/pull/875))
-   Add ambient temperature as a function of time ([#872](https://github.com/pybamm-team/PyBaMM/pull/872))
-   Added `CasadiAlgebraicSolver` for solving algebraic systems with CasADi ([#868](https://github.com/pybamm-team/PyBaMM/pull/868))
-   Added electrolyte functions from Landesfeind ([#860](https://github.com/pybamm-team/PyBaMM/pull/860))
-   Add new symbols `VariableDot`, representing the derivative of a variable wrt time,
    and `StateVectorDot`, representing the derivative of a state vector wrt time
    ([#858](https://github.com/pybamm-team/PyBaMM/issues/858))

## Bug fixes

-   Filter out discontinuities that occur after solve times
    ([#941](https://github.com/pybamm-team/PyBaMM/pull/945))
-   Fixed tight layout for QuickPlot in jupyter notebooks ([#930](https://github.com/pybamm-team/PyBaMM/pull/930))
-   Fixed bug raised if function returns a scalar ([#919](https://github.com/pybamm-team/PyBaMM/pull/919))
-   Fixed event handling in `ScipySolver` ([#905](https://github.com/pybamm-team/PyBaMM/pull/905))
-   Made input handling clearer in solvers ([#905](https://github.com/pybamm-team/PyBaMM/pull/905))
-   Updated Getting started notebook 2 ([#903](https://github.com/pybamm-team/PyBaMM/pull/903))
-   Reformatted external circuit submodels ([#879](https://github.com/pybamm-team/PyBaMM/pull/879))
-   Some bug fixes to generalize specifying models that aren't battery models, see [#846](https://github.com/pybamm-team/PyBaMM/issues/846)
-   Reformatted interface submodels to be more readable ([#866](https://github.com/pybamm-team/PyBaMM/pull/866))
-   Removed double-counted "number of electrodes connected in parallel" from simulation ([#864](https://github.com/pybamm-team/PyBaMM/pull/864))

## Breaking changes

-   Changed keyword argument `u` for inputs (when evaluating an object) to `inputs` ([#905](https://github.com/pybamm-team/PyBaMM/pull/905))
-   Removed "set external temperature" and "set external potential" options. Use "external submodels" option instead ([#862](https://github.com/pybamm-team/PyBaMM/pull/862))

# [v0.2.0](https://github.com/pybamm-team/PyBaMM/tree/v0.2.0) - 2020-02-26

This release introduces many new features and optimizations. All models can now be solved using the pip installation - in particular, the DFN can be solved in around 0.1s. Other highlights include an improved user interface, simulations of experimental protocols (GITT, CCCV, etc), new parameter sets for NCA and LGM50, drive cycles, "input parameters" and "external variables" for quickly solving models with different parameter values and coupling with external software, and general bug fixes and optimizations.

## Features

-   Added LG M50 parameter set from Chen 2020 ([#854](https://github.com/pybamm-team/PyBaMM/pull/854))
-   Changed rootfinding algorithm to CasADi, scipy.optimize.root still accessible as an option ([#844](https://github.com/pybamm-team/PyBaMM/pull/844))
-   Added capacitance effects to lithium-ion models ([#842](https://github.com/pybamm-team/PyBaMM/pull/842))
-   Added NCA parameter set ([#824](https://github.com/pybamm-team/PyBaMM/pull/824))
-   Added functionality to `Solution` that automatically gets `t_eval` from the data when simulating drive cycles and performs checks to ensure the output has the required resolution to accurately capture the input current ([#819](https://github.com/pybamm-team/PyBaMM/pull/819))
-   Added `Citations` object to print references when specific functionality is used ([#818](https://github.com/pybamm-team/PyBaMM/pull/818))
-   Updated `Solution` to allow exporting to matlab and csv formats ([#811](https://github.com/pybamm-team/PyBaMM/pull/811))
-   Allow porosity to vary in space ([#809](https://github.com/pybamm-team/PyBaMM/pull/809))
-   Added functionality to solve DAE models with non-smooth current inputs ([#808](https://github.com/pybamm-team/PyBaMM/pull/808))
-   Added functionality to simulate experiments and testing protocols ([#807](https://github.com/pybamm-team/PyBaMM/pull/807))
-   Added fuzzy string matching for parameters and variables ([#796](https://github.com/pybamm-team/PyBaMM/pull/796))
-   Changed ParameterValues to raise an error when a parameter that wasn't previously defined is updated ([#796](https://github.com/pybamm-team/PyBaMM/pull/796))
-   Added some basic models (BasicSPM and BasicDFN) in order to clearly demonstrate the PyBaMM model structure for battery models ([#795](https://github.com/pybamm-team/PyBaMM/pull/795))
-   Allow initial conditions in the particle to depend on x ([#786](https://github.com/pybamm-team/PyBaMM/pull/786))
-   Added the harmonic mean to the Finite Volume method, which is now used when computing fluxes ([#783](https://github.com/pybamm-team/PyBaMM/pull/783))
-   Refactored `Solution` to make it a dictionary that contains all of the solution variables. This automatically creates `ProcessedVariable` objects when required, so that the solution can be obtained much more easily. ([#781](https://github.com/pybamm-team/PyBaMM/pull/781))
-   Added notebook to explain broadcasts ([#776](https://github.com/pybamm-team/PyBaMM/pull/776))
-   Added a step to discretisation that automatically compute the inverse of the mass matrix of the differential part of the problem so that the underlying DAEs can be provided in semi-explicit form, as required by the CasADi solver ([#769](https://github.com/pybamm-team/PyBaMM/pull/769))
-   Added the gradient operation for the Finite Element Method ([#767](https://github.com/pybamm-team/PyBaMM/pull/767))
-   Added `InputParameter` node for quickly changing parameter values ([#752](https://github.com/pybamm-team/PyBaMM/pull/752))
-   Added submodels for operating modes other than current-controlled ([#751](https://github.com/pybamm-team/PyBaMM/pull/751))
-   Changed finite volume discretisation to use exact values provided by Neumann boundary conditions when computing the gradient instead of adding ghost nodes([#748](https://github.com/pybamm-team/PyBaMM/pull/748))
-   Added optional R(x) distribution in particle models ([#745](https://github.com/pybamm-team/PyBaMM/pull/745))
-   Generalized importing of external variables ([#728](https://github.com/pybamm-team/PyBaMM/pull/728))
-   Separated active and inactive material volume fractions ([#726](https://github.com/pybamm-team/PyBaMM/pull/726))
-   Added submodels for tortuosity ([#726](https://github.com/pybamm-team/PyBaMM/pull/726))
-   Simplified the interface for setting current functions ([#723](https://github.com/pybamm-team/PyBaMM/pull/723))
-   Added Heaviside operator ([#723](https://github.com/pybamm-team/PyBaMM/pull/723))
-   New extrapolation methods ([#707](https://github.com/pybamm-team/PyBaMM/pull/707))
-   Added some "Getting Started" documentation ([#703](https://github.com/pybamm-team/PyBaMM/pull/703))
-   Allow abs tolerance to be set by variable for IDA KLU solver ([#700](https://github.com/pybamm-team/PyBaMM/pull/700))
-   Added Simulation class ([#693](https://github.com/pybamm-team/PyBaMM/pull/693)) with load/save functionality ([#732](https://github.com/pybamm-team/PyBaMM/pull/732))
-   Added interface to CasADi solver ([#687](https://github.com/pybamm-team/PyBaMM/pull/687), [#691](https://github.com/pybamm-team/PyBaMM/pull/691), [#714](https://github.com/pybamm-team/PyBaMM/pull/714)). This makes the SUNDIALS DAE solvers (Scikits and KLU) truly optional (though IDA KLU is recommended for solving the DFN).
-   Added option to use CasADi's Algorithmic Differentiation framework to calculate Jacobians ([#687](https://github.com/pybamm-team/PyBaMM/pull/687))
-   Added method to evaluate parameters more easily ([#669](https://github.com/pybamm-team/PyBaMM/pull/669))
-   Added `Jacobian` class to reuse known Jacobians of expressions ([#665](https://github.com/pybamm-team/PyBaMM/pull/670))
-   Added `Interpolant` class to interpolate experimental data (e.g. OCP curves) ([#661](https://github.com/pybamm-team/PyBaMM/pull/661))
-   Added interface (via pybind11) to sundials with the IDA KLU sparse linear solver ([#657](https://github.com/pybamm-team/PyBaMM/pull/657))
-   Allowed parameters to be set by material or by specifying a particular paper ([#647](https://github.com/pybamm-team/PyBaMM/pull/647))
-   Set relative and absolute tolerances independently in solvers ([#645](https://github.com/pybamm-team/PyBaMM/pull/645))
-   Added basic method to allow (a part of) the State Vector to be updated with results obtained from another solution or package ([#624](https://github.com/pybamm-team/PyBaMM/pull/624))
-   Added some non-uniform meshes in 1D and 2D ([#617](https://github.com/pybamm-team/PyBaMM/pull/617))

## Optimizations

-   Now simplifying objects that are constant as soon as they are created ([#801](https://github.com/pybamm-team/PyBaMM/pull/801))
-   Simplified solver interface ([#800](https://github.com/pybamm-team/PyBaMM/pull/800))
-   Added caching for shape evaluation, used during discretisation ([#780](https://github.com/pybamm-team/PyBaMM/pull/780))
-   Added an option to skip model checks during discretisation, which could be slow for large models ([#739](https://github.com/pybamm-team/PyBaMM/pull/739))
-   Use CasADi's automatic differentation algorithms by default when solving a model ([#714](https://github.com/pybamm-team/PyBaMM/pull/714))
-   Avoid re-checking size when making a copy of an `Index` object ([#656](https://github.com/pybamm-team/PyBaMM/pull/656))
-   Avoid recalculating `_evaluation_array` when making a copy of a `StateVector` object ([#653](https://github.com/pybamm-team/PyBaMM/pull/653))

## Bug fixes

-   Fixed a bug where current loaded from data was incorrectly scaled with the cell capacity ([#852](https://github.com/pybamm-team/PyBaMM/pull/852))
-   Moved evaluation of initial conditions to solver ([#839](https://github.com/pybamm-team/PyBaMM/pull/839))
-   Fixed a bug where the first line of the data wasn't loaded when parameters are loaded from data ([#819](https://github.com/pybamm-team/PyBaMM/pull/819))
-   Made `graphviz` an optional dependency ([#810](https://github.com/pybamm-team/PyBaMM/pull/810))
-   Fixed examples to run with basic pip installation ([#800](https://github.com/pybamm-team/PyBaMM/pull/800))
-   Added events for CasADi solver when stepping ([#800](https://github.com/pybamm-team/PyBaMM/pull/800))
-   Improved implementation of broadcasts ([#776](https://github.com/pybamm-team/PyBaMM/pull/776))
-   Fixed a bug which meant that the Ohmic heating in the current collectors was incorrect if using the Finite Element Method ([#767](https://github.com/pybamm-team/PyBaMM/pull/767))
-   Improved automatic broadcasting ([#747](https://github.com/pybamm-team/PyBaMM/pull/747))
-   Fixed bug with wrong temperature in initial conditions ([#737](https://github.com/pybamm-team/PyBaMM/pull/737))
-   Improved flexibility of parameter values so that parameters (such as diffusivity or current) can be set as functions or scalars ([#723](https://github.com/pybamm-team/PyBaMM/pull/723))
-   Fixed a bug where boundary conditions were sometimes handled incorrectly in 1+1D models ([#713](https://github.com/pybamm-team/PyBaMM/pull/713))
-   Corrected a sign error in Dirichlet boundary conditions in the Finite Element Method ([#706](https://github.com/pybamm-team/PyBaMM/pull/706))
-   Passed the correct dimensional temperature to open circuit potential ([#702](https://github.com/pybamm-team/PyBaMM/pull/702))
-   Added missing temperature dependence in electrolyte and interface submodels ([#698](https://github.com/pybamm-team/PyBaMM/pull/698))
-   Fixed differentiation of functions that have more than one argument ([#687](https://github.com/pybamm-team/PyBaMM/pull/687))
-   Added warning if `ProcessedVariable` is called outside its interpolation range ([#681](https://github.com/pybamm-team/PyBaMM/pull/681))
-   Updated installation instructions for Mac OS ([#680](https://github.com/pybamm-team/PyBaMM/pull/680))
-   Improved the way `ProcessedVariable` objects are created in higher dimensions ([#581](https://github.com/pybamm-team/PyBaMM/pull/581))

## Breaking changes

-   Time for solver should now be given in seconds ([#832](https://github.com/pybamm-team/PyBaMM/pull/832))
-   Model events are now represented as a list of `pybamm.Event` ([#759](https://github.com/pybamm-team/PyBaMM/issues/759)
-   Removed `ParameterValues.update_model`, whose functionality is now replaced by `InputParameter` ([#801](https://github.com/pybamm-team/PyBaMM/pull/801))
-   Removed `Outer` and `Kron` nodes as no longer used ([#777](https://github.com/pybamm-team/PyBaMM/pull/777))
-   Moved `results` to separate repositories ([#761](https://github.com/pybamm-team/PyBaMM/pull/761))
-   The parameters "Bruggeman coefficient" must now be specified separately as "Bruggeman coefficient (electrolyte)" and "Bruggeman coefficient (electrode)"
-   The current classes (`GetConstantCurrent`, `GetUserCurrent` and `GetUserData`) have now been removed. Please refer to the [`change-input-current` notebook](https://github.com/pybamm-team/PyBaMM/blob/main/examples/notebooks/change-input-current.ipynb) for information on how to specify an input current
-   Parameter functions must now use pybamm functions instead of numpy functions (e.g. `pybamm.exp` instead of `numpy.exp`), as these are then used to construct the expression tree directly. Generally, pybamm syntax follows numpy syntax; please get in touch if a function you need is missing.
-   The current must now be updated by changing "Current function [A]" or "C-rate" instead of "Typical current [A]"


# [v0.1.0](https://github.com/pybamm-team/PyBaMM/tree/v0.1.0) - 2019-10-08

This is the first official version of PyBaMM.
Please note that PyBaMM in still under active development, and so the API may change in the future.

## Features

### Models

#### Lithium-ion

- Single Particle Model (SPM)
- Single Particle Model with electrolyte (SPMe)
- Doyle-Fuller-Newman (DFN) model

with the following optional physics:

- Thermal effects
- Fast diffusion in particles
- 2+1D (pouch cell)

#### Lead-acid

- Leading-Order Quasi-Static model
- First-Order Quasi-Static model
- Composite model
- Full model

with the following optional physics:

- Hydrolysis side reaction
- Capacitance effects
- 2+1D


### Spatial discretisations

- Finite Volume (1D only)
- Finite Element (scikit, 2D only)

### Solvers

- Scipy
- Scikits ODE
- Scikits DAE
- IDA KLU sparse linear solver (Sundials)
- Algebraic (root-finding)<|MERGE_RESOLUTION|>--- conflicted
+++ resolved
@@ -1,15 +1,15 @@
 # [Unreleased](https://github.com/pybamm-team/PyBaMM/)
 
+## Features
+
+-   Reformated submodel structure to allow composite electrodes, with an example for graphite/silicon. Composite positive electrode is now also possible. With current implementation, electrodes can have at most two phases. ([#2073](https://github.com/pybamm-team/PyBaMM/pull/2073))
+-   Added "Chen2020_composite" parameter set for a composite graphite/silicon electrode. Silicon parameters are added as a standard negative electrode parameter set, specified as the "negative electrode secondary" set, which automatically adds "Secondary:" to the start of each parameter name. Primary (graphite) parameter names are unchanged. ([#2073](https://github.com/pybamm-team/PyBaMM/pull/2073))
+
 # [v22.5](https://github.com/pybamm-team/PyBaMM/tree/v22.5) - 2022-05-31
 
 ## Features
 
-<<<<<<< HEAD
--   Reformated submodel structure to allow composite electrodes, with an example for graphite/silicon. Composite positive electrode is now also possible. With current implementation, electrodes can have at most two phases.
--   Added "Chen2020_composite" parameter set for a composite graphite/silicon electrode. Silicon parameters are added as a standard negative electrode parameter set, specified as the "negative electrode secondary" set, which automatically adds "Secondary:" to the start of each parameter name. Primary (graphite) parameter names are unchanged.
 -   Added a casadi version of the IDKLU solver, which is used for `model.convert_to_format = "casadi"` ([#2002](https://github.com/pybamm-team/PyBaMM/pull/2002))
-=======
->>>>>>> e1f52ffc
 -   Added functionality to generate Julia expressions from a model. See [PyBaMM.jl](https://github.com/tinosulzer/PyBaMM.jl) for how to use these ([#1942](https://github.com/pybamm-team/PyBaMM/pull/1942)))
 -   Added basic callbacks to the Simulation class, and a LoggingCallback ([#1880](https://github.com/pybamm-team/PyBaMM/pull/1880)))
 
