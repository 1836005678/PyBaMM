# [Unreleased](https://github.com/pybamm-team/PyBaMM/)

## Features

<<<<<<< HEAD
- Added `Units` object as an attribute to all symbols; units must be consistent
- Scalars that represent dimensional numbers must be provided with units
=======
- SEI reactions can now be asymmetric ([#2425](https://github.com/pybamm-team/PyBaMM/pull/2425))

## Optimizations

- Added more rules for simplifying expressions. Constants in binary operators are now moved to the left by default (e.g. `x*2` returns `2*x`) ([#2424](https://github.com/pybamm-team/PyBaMM/pull/2424))

## Breaking changes

- Removed code for generating `ModelingToolkit` problems ([#2432](https://github.com/pybamm-team/PyBaMM/pull/2432))
- Removed `FirstOrder` and `Composite` lead-acid models, and some submodels specific to those models ([#2431](https://github.com/pybamm-team/PyBaMM/pull/2431))
>>>>>>> d5547da8

# [v22.10](https://github.com/pybamm-team/PyBaMM/tree/v22.10) - 2022-10-31

## Features

- Third-party parameter sets can be added by registering entry points to `pybamm_parameter_set` ([#2396](https://github.com/pybamm-team/PyBaMM/pull/2396))
- Added three-dimensional interpolation ([#2380](https://github.com/pybamm-team/PyBaMM/pull/2380))

## Bug fixes

- `pybamm.have_julia()` now checks that julia is properly configured ([#2402](https://github.com/pybamm-team/PyBaMM/pull/2402))
- For simulations with events that cause the simulation to stop early, the sensitivities could be evaluated incorrectly to zero ([#2337](https://github.com/pybamm-team/PyBaMM/pull/2337))

## Optimizations

- Reformatted how simulations with experiments are built ([#2395](https://github.com/pybamm-team/PyBaMM/pull/2395))
- Added small perturbation to initial conditions for casadi solver. This seems to help the solver converge better in some cases ([#2356](https://github.com/pybamm-team/PyBaMM/pull/2356))
- Added `ExplicitTimeIntegral` functionality to move variables which do not appear anywhere on the rhs to a new location, and to integrate those variables explicitly when `get` is called by the solution object. ([#2348](https://github.com/pybamm-team/PyBaMM/pull/2348))
- Added more rules for simplifying expressions ([#2211](https://github.com/pybamm-team/PyBaMM/pull/2211))
- Sped up calculations of Electrode SOH variables for summary variables ([#2210](https://github.com/pybamm-team/PyBaMM/pull/2210))

## Breaking change

- Removed `pybamm.SymbolReplacer` as it is no longer needed to set up simulations with experiments, which is the only place where it was being used ([#2395](https://github.com/pybamm-team/PyBaMM/pull/2395))
- Removed `get_infinite_nested_dict`, `BaseModel.check_default_variables_dictionaries`, and `Discretisation.create_jacobian` methods, which were not used by any other functionality in the repository ([#2384](https://github.com/pybamm-team/PyBaMM/pull/2384))
- Dropped support for Python 3.7 after the release of Numpy v1.22.0 ([#2379](https://github.com/pybamm-team/PyBaMM/pull/2379))
- Removed parameter cli tools (add/edit/remove parameters). Parameter sets can now more easily be added via python scripts. ([#2342](https://github.com/pybamm-team/PyBaMM/pull/2342))
- Parameter sets should now be provided as single python files containing all parameters and functions. Parameters provided as "data" (e.g. OCP vs SOC) can still be csv files, but must be either in the same folder as the parameter file or in a subfolder called "data/". See for example [Ai2020](https://github.com/pybamm-team/PyBaMM/tree/develop/pybamm/input/parameters/lithium_ion/Ai2020.py) ([#2342](https://github.com/pybamm-team/PyBaMM/pull/2342))

# [v22.9](https://github.com/pybamm-team/PyBaMM/tree/v22.9) - 2022-09-30

## Features

- Added function `pybamm.get_git_commit_info()`, which returns information about the last git commit, useful for reproducibility ([#2293](https://github.com/pybamm-team/PyBaMM/pull/2293))
- Added SEI model for composite electrodes ([#2290](https://github.com/pybamm-team/PyBaMM/pull/2290))
- For experiments, the simulation now automatically checks and skips steps that cannot be performed (e.g. "Charge at 1C until 4.2V" from 100% SOC) ([#2212](https://github.com/pybamm-team/PyBaMM/pull/2212))

## Bug fixes

- Arrhenius function for `nmc_OKane2022` positive electrode actually gets used now ([#2309](https://github.com/pybamm-team/PyBaMM/pull/2309))
- Added `SEI on cracks` to loop over all interfacial reactions ([#2262](https://github.com/pybamm-team/PyBaMM/pull/2262))
- Fixed `X-averaged SEI on cracks concentration` so it's an average over x only, not y and z ([#2262](https://github.com/pybamm-team/PyBaMM/pull/2262))
- Corrected initial state for SEI on cracks ([#2262](https://github.com/pybamm-team/PyBaMM/pull/2262))

## Optimizations

- Default options for `particle mechanics` now dealt with differently in each electrode ([#2262](https://github.com/pybamm-team/PyBaMM/pull/2262))
- Sped up calculations of Electrode SOH variables for summary variables ([#2210](https://github.com/pybamm-team/PyBaMM/pull/2210))

## Breaking changes

- When creating a `pybamm.Interpolant` the default interpolator is now "linear". Passing data directly to `ParameterValues` using the `[data]` tag will be still used to create a cubic spline interpolant, as before ([#2258](https://github.com/pybamm-team/PyBaMM/pull/2258))
- Events must now be defined in such a way that they are positive at the initial conditions (events will be triggered when they become negative, instead of when they change sign in either direction) ([#2212](https://github.com/pybamm-team/PyBaMM/pull/2212))

# [v22.8](https://github.com/pybamm-team/PyBaMM/tree/v22.8) - 2022-08-31

## Features

- Added `CurrentSigmoidOpenCircuitPotential` model to model voltage hysteresis for charge/discharge ([#2256](https://github.com/pybamm-team/PyBaMM/pull/2256))
- Added "Chen2020_composite" parameter set for a composite graphite/silicon electrode. ([#2256](https://github.com/pybamm-team/PyBaMM/pull/2256))
- Added new cumulative variables `Throughput capacity [A.h]` and `Throughput energy [W.h]` to standard variables and summary variables, to assist with degradation studies. Throughput variables are only calculated if `calculate discharge energy` is set to `true`. `Time [s]` and `Time [h]` also added to summary variables. ([#2249](https://github.com/pybamm-team/PyBaMM/pull/2249))
- Added `lipf6_OKane2022` electrolyte to `OKane2022` parameter set ([#2249](https://github.com/pybamm-team/PyBaMM/pull/2249))
- Reformated submodel structure to allow composite electrodes. Composite positive electrode is now also possible. With current implementation, electrodes can have at most two phases. ([#2248](https://github.com/pybamm-team/PyBaMM/pull/2248))

## Bug fixes

- Added new parameter `Ratio of lithium moles to SEI moles` (short name z_sei) to fix a bug where this number was incorrectly hardcoded to 1. ([#2222](https://github.com/pybamm-team/PyBaMM/pull/2222))
- Changed short name of parameter `Inner SEI reaction proportion` from alpha_SEI to inner_sei_proportion, to avoid confusion with transfer coefficients. ([#2222](https://github.com/pybamm-team/PyBaMM/pull/2222))
- Deleted legacy parameters with short names beta_sei and beta_plating. ([#2222](https://github.com/pybamm-team/PyBaMM/pull/2222))
- Corrected initial SEI thickness for OKane2022 parameter set. ([#2218](https://github.com/pybamm-team/PyBaMM/pull/2218))

## Optimizations

- Simplified scaling for the exchange-current density. The dimensionless parameter `C_r` is kept, but no longer used anywhere ([#2238](https://github.com/pybamm-team/PyBaMM/pull/2238))
- Added limits for variables in some functions to avoid division by zero, sqrt(negative number), etc ([#2213](https://github.com/pybamm-team/PyBaMM/pull/2213))

## Breaking changes

- Parameters specific to a (primary/secondary) phase in a domain are doubly nested. e.g. `param.c_n_max` is now `param.n.prim.c_max` ([#2248](https://github.com/pybamm-team/PyBaMM/pull/2248))

# [v22.7](https://github.com/pybamm-team/PyBaMM/tree/v22.7) - 2022-07-31

## Features

- Moved general code about submodels to `BaseModel` instead of `BaseBatteryModel`, making it easier to build custom models from submodels. ([#2169](https://github.com/pybamm-team/PyBaMM/pull/2169))
- Events can now be plotted as a regular variable (under the name "Event: event_name", e.g. "Event: Minimum voltage [V]") ([#2158](https://github.com/pybamm-team/PyBaMM/pull/2158))
- Added example showing how to print whether a model is compatible with a parameter set ([#2112](https://github.com/pybamm-team/PyBaMM/pull/2112))
- Added SEI growth on cracks ([#2104](https://github.com/pybamm-team/PyBaMM/pull/2104))
- Added Arrhenius temperature dependence of SEI growth ([#2104](https://github.com/pybamm-team/PyBaMM/pull/2104))
- The "Inner SEI reaction proportion" parameter actually gets used now ([#2104](https://github.com/pybamm-team/PyBaMM/pull/2104))
- New OKane2022 parameter set replaces Chen2020_plating ([#2104](https://github.com/pybamm-team/PyBaMM/pull/2104))
- SEI growth, lithium plating and porosity change can now be set to distributed in `SPMe`. There is an additional option called `x-average side reactions` which allows to set this (note that for `SPM` it is always x-averaged). ([#2099](https://github.com/pybamm-team/PyBaMM/pull/2099))

## Optimizations

- Improved eSOH calculations to be more robust ([#2192](https://github.com/pybamm-team/PyBaMM/pull/2192),[#2199](https://github.com/pybamm-team/PyBaMM/pull/2199))
- The (2x2x2=8) particle diffusion submodels have been consolidated into just three submodels (Fickian diffusion, polynomial profile, and x-averaged polynomial profile) with optional x-averaging and size distribution. Polynomial profile and x-averaged polynomial profile are still two separate submodels, since they deal with surface concentration differently.
- Added error for when solution vector gets too large, to help debug solver errors ([#2138](https://github.com/pybamm-team/PyBaMM/pull/2138))

## Bug fixes

- Fixed error reporting for simulation with experiment ([#2213](https://github.com/pybamm-team/PyBaMM/pull/2213))
- Fixed a bug in `Simulation` that caused initial conditions to change when solving an experiment multiple times ([#2204](https://github.com/pybamm-team/PyBaMM/pull/2204))
- Fixed labels and ylims in `plot_voltage_components`([#2183](https://github.com/pybamm-team/PyBaMM/pull/2183))
- Fixed 2D interpolant ([#2180](https://github.com/pybamm-team/PyBaMM/pull/2180))
- Fixes a bug where the SPMe always builds even when `build=False` ([#2169](https://github.com/pybamm-team/PyBaMM/pull/2169))
- Some events have been removed in the case where they are constant, i.e. can never be reached ([#2158](https://github.com/pybamm-team/PyBaMM/pull/2158))
- Raise explicit `NotImplementedError` if trying to call `bool()` on a pybamm Symbol (e.g. in an if statement condition) ([#2141](https://github.com/pybamm-team/PyBaMM/pull/2141))
- Fixed bug causing cut-off voltage to change after setting up a simulation with a model ([#2138](https://github.com/pybamm-team/PyBaMM/pull/2138))
- A single solution cycle can now be used as a starting solution for a simulation ([#2138](https://github.com/pybamm-team/PyBaMM/pull/2138))

## Breaking changes

- Exchange-current density functions (and some other functions) now take an additional argument, the maximum particle concentration for that phase ([#2134](https://github.com/pybamm-team/PyBaMM/pull/2134))
- Loss of lithium to SEI on cracks is now a degradation variable, so setting a particle mechanics submodel is now compulsory (NoMechanics will suffice) ([#2104](https://github.com/pybamm-team/PyBaMM/pull/2104))

# [v22.6](https://github.com/pybamm-team/PyBaMM/tree/v22.6) - 2022-06-30

## Features

- Added open-circuit potential as a separate submodel ([#2094](https://github.com/pybamm-team/PyBaMM/pull/2094))
- Added partially reversible lithium plating model and new `OKane2022` parameter set to go with it ([#2043](https://github.com/pybamm-team/PyBaMM/pull/2043))
- Added `__eq__` and `__hash__` methods for `Symbol` objects, using `.id` ([#1978](https://github.com/pybamm-team/PyBaMM/pull/1978))

## Optimizations

- Stoichiometry inputs to OCP functions are now bounded between 1e-10 and 1-1e-10, with singularities at 0 and 1 so that OCP goes to +- infinity ([#2095](https://github.com/pybamm-team/PyBaMM/pull/2095))

## Breaking changes

- Changed some dictionary keys to `Symbol` instead of `Symbol.id` (internal change only, should not affect external facing functions) ([#1978](https://github.com/pybamm-team/PyBaMM/pull/1978))

# [v22.5](https://github.com/pybamm-team/PyBaMM/tree/v22.5) - 2022-05-31

## Features

- Added a casadi version of the IDKLU solver, which is used for `model.convert_to_format = "casadi"` ([#2002](https://github.com/pybamm-team/PyBaMM/pull/2002))
- Added functionality to generate Julia expressions from a model. See [PyBaMM.jl](https://github.com/tinosulzer/PyBaMM.jl) for how to use these ([#1942](https://github.com/pybamm-team/PyBaMM/pull/1942)))
- Added basic callbacks to the Simulation class, and a LoggingCallback ([#1880](https://github.com/pybamm-team/PyBaMM/pull/1880)))

## Bug fixes

- Corrected legend order in "plot_voltage_components.py", so each entry refers to the correct overpotential. ([#2061](https://github.com/pybamm-team/PyBaMM/pull/2061))

## Breaking changes

- Changed domain-specific parameter names to a nested attribute. `param.n.l_n` is now `param.n.l` ([#2063](https://github.com/pybamm-team/PyBaMM/pull/2063))

# [v22.4](https://github.com/pybamm-team/PyBaMM/tree/v22.4) - 2022-04-30

## Features

- Added a casadi version of the IDKLU solver, which is used for `model.convert_to_format = "casadi"` ([#2002](https://github.com/pybamm-team/PyBaMM/pull/2002))

## Bug fixes

- Remove old deprecation errors, including those in `parameter_values.py` that caused the simulation if, for example, the reaction rate is re-introduced manually ([#2022](https://github.com/pybamm-team/PyBaMM/pull/2022))

# [v22.3](https://github.com/pybamm-team/PyBaMM/tree/v22.3) - 2022-03-31

## Features

- Added "Discharge energy [W.h]", which is the integral of the power in Watts, as an optional output. Set the option "calculate discharge energy" to "true" to get this output ("false" by default, since it can slow down some of the simple models) ([#1969](https://github.com/pybamm-team/PyBaMM/pull/1969)))
- Added an option "calculate heat source for isothermal models" to choose whether or not the heat generation terms are computed when running models with the option `thermal="isothermal"` ([#1958](https://github.com/pybamm-team/PyBaMM/pull/1958))

## Optimizations

- Simplified `model.new_copy()` ([#1977](https://github.com/pybamm-team/PyBaMM/pull/1977))

## Bug fixes

- Fix bug where sensitivity calculation failed if len of `calculate_sensitivities` was less than `inputs` ([#1897](https://github.com/pybamm-team/PyBaMM/pull/1897))
- Fixed a bug in the eSOH variable calculation when OCV is given as data ([#1975](https://github.com/pybamm-team/PyBaMM/pull/1975))
- Fixed a bug where isothermal models did not compute any heat source terms ([#1958](https://github.com/pybamm-team/PyBaMM/pull/1958))

## Breaking changes

- Removed `model.new_empty_copy()` (use `model.new_copy()` instead) ([#1977](https://github.com/pybamm-team/PyBaMM/pull/1977))
- Dropped support for Windows 32-bit architecture ([#1964](https://github.com/pybamm-team/PyBaMM/pull/1964))

# [v22.2](https://github.com/pybamm-team/PyBaMM/tree/v22.2) - 2022-02-28

## Features

- Isothermal models now calculate heat source terms (but the temperature remains constant). The models now also account for current collector heating when `dimensionality=0` ([#1929](https://github.com/pybamm-team/PyBaMM/pull/1929))
- Added new models for power control and resistance control ([#1917](https://github.com/pybamm-team/PyBaMM/pull/1917))
- Initial concentrations can now be provided as a function of `r` as well as `x` ([#1866](https://github.com/pybamm-team/PyBaMM/pull/1866))

## Bug fixes

- Fixed a bug where thermal submodels could not be used with half-cells ([#1929](https://github.com/pybamm-team/PyBaMM/pull/1929))
- Parameters can now be imported from a directory having "pybamm" in its name ([#1919](https://github.com/pybamm-team/PyBaMM/pull/1919))
- `scikit.odes` and `SUNDIALS` can now be installed using `pybamm_install_odes` ([#1916](https://github.com/pybamm-team/PyBaMM/pull/1916))

## Breaking changes

- The `domain` setter and `auxiliary_domains` getter have been deprecated, `domains` setter/getter should be used instead. The `domain` getter is still active. We now recommend creating symbols with `domains={...}` instead of `domain=..., auxiliary_domains={...}`, but the latter is not yet deprecated ([#1866](https://github.com/pybamm-team/PyBaMM/pull/1866))

# [v22.1](https://github.com/pybamm-team/PyBaMM/tree/v22.1) - 2022-01-31

## Features

- Half-cell models can now be run with "surface form" ([#1913](https://github.com/pybamm-team/PyBaMM/pull/1913))
- Added option for different kinetics on anode and cathode ([#1913](https://github.com/pybamm-team/PyBaMM/pull/1913))
- Allow `pybamm.Solution.save_data()` to return a string if filename is None, and added json to_format option ([#1909](https://github.com/pybamm-team/PyBaMM/pull/1909))
- Added an option to force install compatible versions of jax and jaxlib if already installed using CLI ([#1881](https://github.com/pybamm-team/PyBaMM/pull/1881))

## Optimizations

- The `Symbol` nodes no longer subclasses `anytree.NodeMixIn`. This removes some checks that were not really needed ([#1912](https://github.com/pybamm-team/PyBaMM/pull/1912))

## Bug fixes

- Parameters can now be imported from any given path in `Windows` ([#1900](https://github.com/pybamm-team/PyBaMM/pull/1900))
- Fixed initial conditions for the EC SEI model ([#1895](https://github.com/pybamm-team/PyBaMM/pull/1895))
- Fixed issue in extraction of sensitivites ([#1894](https://github.com/pybamm-team/PyBaMM/pull/1894))

# [v21.12](https://github.com/pybamm-team/PyBaMM/tree/v21.11) - 2021-12-29

## Features

- Added new kinetics models for asymmetric Butler-Volmer, linear kinetics, and Marcus-Hush-Chidsey ([#1858](https://github.com/pybamm-team/PyBaMM/pull/1858))
- Experiments can be set to terminate when a voltage is reached (across all steps) ([#1832](https://github.com/pybamm-team/PyBaMM/pull/1832))
- Added cylindrical geometry and finite volume method ([#1824](https://github.com/pybamm-team/PyBaMM/pull/1824))

## Bug fixes

- `PyBaMM` is now importable in `Linux` systems where `jax` is already installed ([#1874](https://github.com/pybamm-team/PyBaMM/pull/1874))
- Simulations with drive cycles now support `initial_soc` ([#1842](https://github.com/pybamm-team/PyBaMM/pull/1842))
- Fixed bug in expression tree simplification ([#1831](https://github.com/pybamm-team/PyBaMM/pull/1831))
- Solid tortuosity is now correctly calculated with Bruggeman coefficient of the respective electrode ([#1773](https://github.com/pybamm-team/PyBaMM/pull/1773))

# [v21.11](https://github.com/pybamm-team/PyBaMM/tree/v21.11) - 2021-11-30

## Features

- The name of a parameter set can be passed to `ParameterValues` as a string, e.g. `ParameterValues("Chen2020")` ([#1822](https://github.com/pybamm-team/PyBaMM/pull/1822))
- Added submodels for interface utilisation ([#1821](https://github.com/pybamm-team/PyBaMM/pull/1821))
- Reformatted SEI growth models into a single submodel with conditionals ([#1808](https://github.com/pybamm-team/PyBaMM/pull/1808))
- Stress-induced diffusion is now a separate model option instead of being automatically included when using the particle mechanics submodels ([#1797](https://github.com/pybamm-team/PyBaMM/pull/1797))
- `Experiment`s with drive cycles can be solved ([#1793](https://github.com/pybamm-team/PyBaMM/pull/1793))
- Added surface area to volume ratio as a factor to the SEI equations ([#1790](https://github.com/pybamm-team/PyBaMM/pull/1790))
- Half-cell SPM and SPMe have been implemented ([#1731](https://github.com/pybamm-team/PyBaMM/pull/1731))

## Bug fixes

- Fixed `sympy` operators for `Arctan` and `Exponential` ([#1786](https://github.com/pybamm-team/PyBaMM/pull/1786))
- Fixed finite volume discretization in spherical polar coordinates ([#1782](https://github.com/pybamm-team/PyBaMM/pull/1782))
- Fixed bug when using `Experiment` with a pouch cell model ([#1707](https://github.com/pybamm-team/PyBaMM/pull/1707))
- Fixed bug when using `Experiment` with a plating model ([#1707](https://github.com/pybamm-team/PyBaMM/pull/1707))
- Fixed hack for potentials in the SPMe model ([#1707](https://github.com/pybamm-team/PyBaMM/pull/1707))

## Breaking changes

- The `chemistry` keyword argument in `ParameterValues` has been deprecated. Use `ParameterValues(chem)` instead of `ParameterValues(chemistry=chem)` ([#1822](https://github.com/pybamm-team/PyBaMM/pull/1822))
- Raise error when trying to convert an `Interpolant` with the "pchip" interpolator to CasADI ([#1791](https://github.com/pybamm-team/PyBaMM/pull/1791))
- Raise error if `Concatenation` is used directly with `Variable` objects (`concatenation` should be used instead) ([#1789](https://github.com/pybamm-team/PyBaMM/pull/1789))
- Made jax, jaxlib and the PyBaMM JaxSolver optional ([#1767](https://github.com/pybamm-team/PyBaMM/pull/1767), [#1803](https://github.com/pybamm-team/PyBaMM/pull/1803))

# [v21.10](https://github.com/pybamm-team/PyBaMM/tree/v21.10) - 2021-10-31

## Features

- Summary variables can now be user-determined ([#1760](https://github.com/pybamm-team/PyBaMM/pull/1760))
- Added `all_first_states` to the `Solution` object for a simulation with experiment ([#1759](https://github.com/pybamm-team/PyBaMM/pull/1759))
- Added a new method (`create_gif`) in `QuickPlot`, `Simulation` and `BatchStudy` to create a GIF of a simulation ([#1754](https://github.com/pybamm-team/PyBaMM/pull/1754))
- Added more examples for the `BatchStudy` class ([#1747](https://github.com/pybamm-team/PyBaMM/pull/1747))
- SEI models can now be included in the half-cell model ([#1705](https://github.com/pybamm-team/PyBaMM/pull/1705))

## Bug fixes

- Half-cell model and lead-acid models can now be simulated with `Experiment`s ([#1759](https://github.com/pybamm-team/PyBaMM/pull/1759))
- Removed in-place modification of the solution objects by `QuickPlot` ([#1747](https://github.com/pybamm-team/PyBaMM/pull/1747))
- Fixed vector-vector multiplication bug that was causing errors in the SPM with constant voltage or power ([#1735](https://github.com/pybamm-team/PyBaMM/pull/1735))

# [v21.9](https://github.com/pybamm-team/PyBaMM/tree/v21.9) - 2021-09-30

## Features

- Added thermal parameters (thermal conductivity, specific heat, etc.) to the `Ecker2015` parameter set from Zhao et al. (2018) and Hales et al. (2019) ([#1683](https://github.com/pybamm-team/PyBaMM/pull/1683))
- Added `plot_summary_variables` to plot and compare summary variables ([#1678](https://github.com/pybamm-team/PyBaMM/pull/1678))
- The DFN model can now be used directly (instead of `BasicDFNHalfCell`) to simulate a half-cell ([#1600](https://github.com/pybamm-team/PyBaMM/pull/1600))

## Breaking changes

- Dropped support for Python 3.6 ([#1696](https://github.com/pybamm-team/PyBaMM/pull/1696))
- The substring 'negative electrode' has been removed from variables related to SEI and lithium plating (e.g. 'Total negative electrode SEI thickness [m]' replaced by 'Total SEI thickness [m]') ([#1654](https://github.com/pybamm-team/PyBaMM/pull/1654))

# [v21.08](https://github.com/pybamm-team/PyBaMM/tree/v21.08) - 2021-08-26

This release introduces:

- the switch to calendar versioning: from now on we will use year.month version number
- sensitivity analysis of solutions with respect to input parameters
- several new models, including many-particle and state-of-health models
- improvement on how CasADI solver's handle events, including a new "fast with events" mode
- several other new features, optimizations, and bug fixes, summarized below

## Features

- Added submodels and functionality for particle-size distributions in the DFN model, including an
  example notebook ([#1602](https://github.com/pybamm-team/PyBaMM/pull/1602))
- Added UDDS and WLTC drive cycles ([#1601](https://github.com/pybamm-team/PyBaMM/pull/1601))
- Added LG M50 (NMC811 and graphite + SiOx) parameter set from O'Regan 2022 ([#1594](https://github.com/pybamm-team/PyBaMM/pull/1594))
- `pybamm.base_solver.solve` function can take a list of input parameters to calculate the sensitivities of the solution with respect to. Alternatively, it can be set to `True` to calculate the sensitivities for all input parameters ([#1552](https://github.com/pybamm-team/PyBaMM/pull/1552))
- Added capability for `quaternary` domains (in addition to `primary`, `secondary` and `tertiary`), increasing the maximum number of domains that a `Symbol` can have to 4. ([#1580](https://github.com/pybamm-team/PyBaMM/pull/1580))
- Tabs can now be placed at the bottom of the cell in 1+1D thermal models ([#1581](https://github.com/pybamm-team/PyBaMM/pull/1581))
- Added temperature dependence on electrode electronic conductivity ([#1570](https://github.com/pybamm-team/PyBaMM/pull/1570))
- `pybamm.base_solver.solve` function can take a list of input parameters to calculate the sensitivities of the solution with respect to. Alternatively, it can be set to `True` to calculate the sensitivities for all input parameters ([#1552](https://github.com/pybamm-team/PyBaMM/pull/1552))
- Added a new lithium-ion model `MPM` or Many-Particle Model, with a distribution of particle sizes in each electrode. ([#1529](https://github.com/pybamm-team/PyBaMM/pull/1529))
- Added 2 new submodels for lithium transport in a size distribution of electrode particles: Fickian diffusion (`FickianSingleSizeDistribution`) and uniform concentration profile (`FastSingleSizeDistribution`). ([#1529](https://github.com/pybamm-team/PyBaMM/pull/1529))
- Added a "particle size" domain to the default lithium-ion geometry, including plotting capabilities (`QuickPlot`) and processing of variables (`ProcessedVariable`). ([#1529](https://github.com/pybamm-team/PyBaMM/pull/1529))
- Added fitted expressions for OCPs for the Chen2020 parameter set ([#1526](https://github.com/pybamm-team/PyBaMM/pull/1497))
- Added `initial_soc` argument to `Simualtion.solve` for specifying the initial SOC when solving a model ([#1512](https://github.com/pybamm-team/PyBaMM/pull/1512))
- Added `print_name` to some symbols ([#1495](https://github.com/pybamm-team/PyBaMM/pull/1495), [#1497](https://github.com/pybamm-team/PyBaMM/pull/1497))
- Added Base Parameters class and SymPy in dependencies ([#1495](https://github.com/pybamm-team/PyBaMM/pull/1495))
- Added a new "reaction-driven" model for LAM from Reniers et al (2019) ([#1490](https://github.com/pybamm-team/PyBaMM/pull/1490))
- Some features ("loss of active material" and "particle mechanics") can now be specified separately for the negative electrode and positive electrode by passing a 2-tuple ([#1490](https://github.com/pybamm-team/PyBaMM/pull/1490))
- `plot` and `plot2D` now take and return a matplotlib Axis to allow for easier customization ([#1472](https://github.com/pybamm-team/PyBaMM/pull/1472))
- `ParameterValues.evaluate` can now return arrays to allow function parameters to be easily evaluated ([#1472](https://github.com/pybamm-team/PyBaMM/pull/1472))
- Added option to save only specific cycle numbers when simulating an `Experiment` ([#1459](https://github.com/pybamm-team/PyBaMM/pull/1459))
- Added capacity-based termination conditions when simulating an `Experiment` ([#1459](https://github.com/pybamm-team/PyBaMM/pull/1459))
- Added "summary variables" to track degradation over several cycles ([#1459](https://github.com/pybamm-team/PyBaMM/pull/1459))
- Added `ElectrodeSOH` model for calculating capacities and stoichiometric limits ([#1459](https://github.com/pybamm-team/PyBaMM/pull/1459))
- Added Batch Study class ([#1455](https://github.com/pybamm-team/PyBaMM/pull/1455))
- Added `ConcatenationVariable`, which is automatically created when variables are concatenated ([#1453](https://github.com/pybamm-team/PyBaMM/pull/1453))
- Added "fast with events" mode for the CasADi solver, which solves a model and finds events more efficiently than "safe" mode. As of PR #1450 this feature is still being tested and "safe" mode remains the default ([#1450](https://github.com/pybamm-team/PyBaMM/pull/1450))

## Optimizations

- Models that mostly use x-averaged quantities (SPM and SPMe) now use x-averaged degradation models ([#1490](https://github.com/pybamm-team/PyBaMM/pull/1490))
- Improved how the CasADi solver's "safe" mode finds events ([#1450](https://github.com/pybamm-team/PyBaMM/pull/1450))
- Perform more automatic simplifications of the expression tree ([#1449](https://github.com/pybamm-team/PyBaMM/pull/1449))
- Reduce time taken to hash a sparse `Matrix` object ([#1449](https://github.com/pybamm-team/PyBaMM/pull/1449))

## Bug fixes

- Fixed bug with `load_function` ([#1675](https://github.com/pybamm-team/PyBaMM/pull/1675))
- Updated documentation to include some previously missing functions, such as `erf` and `tanh` ([#1628](https://github.com/pybamm-team/PyBaMM/pull/1628))
- Fixed reading citation file without closing ([#1620](https://github.com/pybamm-team/PyBaMM/pull/1620))
- Porosity variation for SEI and plating models is calculated from the film thickness rather than from a separate ODE ([#1617](https://github.com/pybamm-team/PyBaMM/pull/1617))
- Fixed a bug where the order of the indexing for the entries of variables discretised using FEM was incorrect ([#1556](https://github.com/pybamm-team/PyBaMM/pull/1556))
- Fix broken module import for spyder when running a script twice ([#1555](https://github.com/pybamm-team/PyBaMM/pull/1555))
- Fixed ElectrodeSOH model for multi-dimensional simulations ([#1548](https://github.com/pybamm-team/PyBaMM/pull/1548))
- Removed the overly-restrictive check "each variable in the algebraic eqn keys must appear in the eqn" ([#1510](https://github.com/pybamm-team/PyBaMM/pull/1510))
- Made parameters importable through pybamm ([#1475](https://github.com/pybamm-team/PyBaMM/pull/1475))

## Breaking changes

- Refactored the `particle` submodel module, with the models having no size distribution now found in `particle.no_distribution`, and those with a size distribution in `particle.size_distribution`. Renamed submodels to indicate the transport model (Fickian diffusion, polynomial profile) and if they are "x-averaged". E.g., `FickianManyParticles` and `FickianSingleParticle` are now `no_distribution.FickianDiffusion` and `no_distribution.XAveragedFickianDiffusion` ([#1602](https://github.com/pybamm-team/PyBaMM/pull/1602))
- Changed sensitivity API. Removed `ProcessedSymbolicVariable`, all sensitivity now handled within the solvers and `ProcessedVariable` ([#1552](https://github.com/pybamm-team/PyBaMM/pull/1552),[#2276](https://github.com/pybamm-team/PyBaMM/pull/2276))
- The `Yang2017` parameter set has been removed as the complete parameter set is not publicly available in the literature ([#1577](https://github.com/pybamm-team/PyBaMM/pull/1577))
- Changed how options are specified for the "loss of active material" and "particle cracking" submodels. "loss of active material" can now be one of "none", "stress-driven", or "reaction-driven", or a 2-tuple for different options in negative and positive electrode. Similarly "particle cracking" (now called "particle mechanics") can now be "none", "swelling only", "swelling and cracking", or a 2-tuple ([#1490](https://github.com/pybamm-team/PyBaMM/pull/1490))
- Changed the variable in the full diffusion model from "Electrolyte concentration" to "Porosity times concentration" ([#1476](https://github.com/pybamm-team/PyBaMM/pull/1476))
- Renamed `lithium-ion` folder to `lithium_ion` and `lead-acid` folder to `lead_acid` in parameters ([#1464](https://github.com/pybamm-team/PyBaMM/pull/1464))

# [v0.4.0](https://github.com/pybamm-team/PyBaMM/tree/v0.4.0) - 2021-03-28

This release introduces:

- several new models, including reversible and irreversible plating submodels, submodels for loss of active material, Yang et al.'s (2017) coupled SEI/plating/pore clogging model, and the Newman-Tobias model
- internal optimizations for solving models, particularly for simulating experiments, with more accurate event detection and more efficient numerical methods and post-processing
- parallel solutions of a model with different inputs
- a cleaner installation process for Mac when installing from PyPI, no longer requiring a Homebrew installation of Sundials
- improved plotting functionality, including adding a new 'voltage component' plot
- several other new features, optimizations, and bug fixes, summarized below

## Features

- Added `NewmanTobias` li-ion battery model ([#1423](https://github.com/pybamm-team/PyBaMM/pull/1423))
- Added `plot_voltage_components` to easily plot the component overpotentials that make up the voltage ([#1419](https://github.com/pybamm-team/PyBaMM/pull/1419))
- Made `QuickPlot` more customizable and added an example ([#1419](https://github.com/pybamm-team/PyBaMM/pull/1419))
- `Solution` objects can now be created by stepping _different_ models ([#1408](https://github.com/pybamm-team/PyBaMM/pull/1408))
- Added Yang et al 2017 model that couples irreversible lithium plating, SEI growth and change in porosity which produces a transition from linear to nonlinear degradation pattern of lithium-ion battery over extended cycles([#1398](https://github.com/pybamm-team/PyBaMM/pull/1398))
- Added support for Python 3.9 and dropped support for Python 3.6. Python 3.6 may still work but is now untested ([#1370](https://github.com/pybamm-team/PyBaMM/pull/1370))
- Added the electrolyte overpotential and Ohmic losses for full conductivity, including surface form ([#1350](https://github.com/pybamm-team/PyBaMM/pull/1350))
- Added functionality to `Citations` to print formatted citations ([#1340](https://github.com/pybamm-team/PyBaMM/pull/1340))
- Updated the way events are handled in `CasadiSolver` for more accurate event location ([#1328](https://github.com/pybamm-team/PyBaMM/pull/1328))
- Added error message if initial conditions are outside the bounds of a variable ([#1326](https://github.com/pybamm-team/PyBaMM/pull/1326))
- Added temperature dependence to density, heat capacity and thermal conductivity ([#1323](https://github.com/pybamm-team/PyBaMM/pull/1323))
- Added temperature dependence to the transference number (`t_plus`) ([#1317](https://github.com/pybamm-team/PyBaMM/pull/1317))
- Added new functionality for `Interpolant` ([#1312](https://github.com/pybamm-team/PyBaMM/pull/1312))
- Added option to express experiments (and extract solutions) in terms of cycles of operating condition ([#1309](https://github.com/pybamm-team/PyBaMM/pull/1309))
- The event time and state are now returned as part of `Solution.t` and `Solution.y` so that the event is accurately captured in the returned solution ([#1300](https://github.com/pybamm-team/PyBaMM/pull/1300))
- Added reversible and irreversible lithium plating models ([#1287](https://github.com/pybamm-team/PyBaMM/pull/1287))
- Reformatted the `BasicDFNHalfCell` to be consistent with the other models ([#1282](https://github.com/pybamm-team/PyBaMM/pull/1282))
- Added option to make the total interfacial current density a state ([#1280](https://github.com/pybamm-team/PyBaMM/pull/1280))
- Added functionality to initialize a model using the solution from another model ([#1278](https://github.com/pybamm-team/PyBaMM/pull/1278))
- Added submodels for active material ([#1262](https://github.com/pybamm-team/PyBaMM/pull/1262))
- Updated solvers' method `solve()` so it can take a list of inputs dictionaries as the `inputs` keyword argument. In this case the model is solved for each input set in the list, and a list of solutions mapping the set of inputs to the solutions is returned. Note that `solve()` can still take a single dictionary as the `inputs` keyword argument. In this case the behaviour is unchanged compared to previous versions.([#1261](https://github.com/pybamm-team/PyBaMM/pull/1261))
- Added composite surface form electrolyte models: `CompositeDifferential` and `CompositeAlgebraic` ([#1207](https://github.com/pybamm-team/PyBaMM/issues/1207))

## Optimizations

- Improved the way an `Experiment` is simulated to reduce solve time (at the cost of slightly higher set-up time) ([#1408](https://github.com/pybamm-team/PyBaMM/pull/1408))
- Add script and workflow to automatically update parameter_sets.py docstrings ([#1371](https://github.com/pybamm-team/PyBaMM/pull/1371))
- Add URLs checker in workflows ([#1347](https://github.com/pybamm-team/PyBaMM/pull/1347))
- The `Solution` class now only creates the concatenated `y` when the user asks for it. This is an optimization step as the concatenation can be slow, especially with larger experiments ([#1331](https://github.com/pybamm-team/PyBaMM/pull/1331))
- If solver method `solve()` is passed a list of inputs as the `inputs` keyword argument, the resolution of the model for each input set is spread across several Python processes, usually running in parallel on different processors. The default number of processes is the number of processors available. `solve()` takes a new keyword argument `nproc` which can be used to set this number a manually.
- Variables are now post-processed using CasADi ([#1316](https://github.com/pybamm-team/PyBaMM/pull/1316))
- Operations such as `1*x` and `0+x` now directly return `x` ([#1252](https://github.com/pybamm-team/PyBaMM/pull/1252))

## Bug fixes

- Fixed a bug on the boundary conditions of `FickianSingleParticle` and `FickianManyParticles` to ensure mass is conserved ([#1421](https://github.com/pybamm-team/PyBaMM/pull/1421))
- Fixed a bug where the `PolynomialSingleParticle` submodel gave incorrect results with "dimensionality" equal to 2 ([#1411](https://github.com/pybamm-team/PyBaMM/pull/1411))
- Fixed a bug where volume averaging in 0D gave the wrong result ([#1411](https://github.com/pybamm-team/PyBaMM/pull/1411))
- Fixed a sign error in the positive electrode ohmic losses ([#1407](https://github.com/pybamm-team/PyBaMM/pull/1407))
- Fixed the formulation of the EC reaction SEI model ([#1397](https://github.com/pybamm-team/PyBaMM/pull/1397))
- Simulations now stop when an experiment becomes infeasible ([#1395](https://github.com/pybamm-team/PyBaMM/pull/1395))
- Added a check for domains in `Concatenation` ([#1368](https://github.com/pybamm-team/PyBaMM/pull/1368))
- Differentiation now works even when the differentiation variable is a constant ([#1294](https://github.com/pybamm-team/PyBaMM/pull/1294))
- Fixed a bug where the event time and state were no longer returned as part of the solution ([#1344](https://github.com/pybamm-team/PyBaMM/pull/1344))
- Fixed a bug in `CasadiSolver` safe mode which crashed when there were extrapolation events but no termination events ([#1321](https://github.com/pybamm-team/PyBaMM/pull/1321))
- When an `Interpolant` is extrapolated an error is raised for `CasadiSolver` (and a warning is raised for the other solvers) ([#1315](https://github.com/pybamm-team/PyBaMM/pull/1315))
- Fixed `Simulation` and `model.new_copy` to fix a bug where changes to the model were overwritten ([#1278](https://github.com/pybamm-team/PyBaMM/pull/1278))

## Breaking changes

- Removed `Simplification` class and `.simplify()` function ([#1369](https://github.com/pybamm-team/PyBaMM/pull/1369))
- All example notebooks in PyBaMM's GitHub repository must now include the command `pybamm.print_citations()`, otherwise the tests will fail. This is to encourage people to use this command to cite the relevant papers ([#1340](https://github.com/pybamm-team/PyBaMM/pull/1340))
- Notation has been homogenised to use positive and negative electrode (instead of cathode and anode). This applies to the parameter folders (now called `'positive_electrodes'` and `'negative_electrodes'`) and the options of `active_material` and `particle_cracking` submodels (now called `'positive'` and `'negative'`) ([#1337](https://github.com/pybamm-team/PyBaMM/pull/1337))
- `Interpolant` now takes `x` and `y` instead of a single `data` entry ([#1312](https://github.com/pybamm-team/PyBaMM/pull/1312))
- Boolean model options ('sei porosity change', 'convection') must now be given in string format ('true' or 'false' instead of True or False) ([#1280](https://github.com/pybamm-team/PyBaMM/pull/1280))
- Operations such as `1*x` and `0+x` now directly return `x`. This can be bypassed by explicitly creating the binary operators, e.g. `pybamm.Multiplication(1, x)` ([#1252](https://github.com/pybamm-team/PyBaMM/pull/1252))
- `'Cell capacity [A.h]'` has been renamed to `'Nominal cell capacity [A.h]'`. `'Cell capacity [A.h]'` will be deprecated in the next release. ([#1352](https://github.com/pybamm-team/PyBaMM/pull/1352))

# [v0.3.0](https://github.com/pybamm-team/PyBaMM/tree/v0.3.0) - 2020-12-01

This release introduces a new aging model for particle mechanics, a new reduced-order model (TSPMe), and a parameter set for A123 LFP cells. Additionally, there have been several backend optimizations to speed up model creation and solving, and other minor features and bug fixes.

## Features

- Added a submodel for particle mechanics ([#1232](https://github.com/pybamm-team/PyBaMM/pull/1232))
- Added a notebook on how to speed up the solver and handle instabilities ([#1223](https://github.com/pybamm-team/PyBaMM/pull/1223))
- Improve string printing of `BinaryOperator`, `Function`, and `Concatenation` objects ([#1223](https://github.com/pybamm-team/PyBaMM/pull/1223))
- Added `Solution.integration_time`, which is the time taken just by the integration subroutine, without extra setups ([#1223](https://github.com/pybamm-team/PyBaMM/pull/1223))
- Added parameter set for an A123 LFP cell ([#1209](https://github.com/pybamm-team/PyBaMM/pull/1209))
- Added variables related to equivalent circuit models ([#1204](https://github.com/pybamm-team/PyBaMM/pull/1204))
- Added the `Integrated` electrolyte conductivity submodel ([#1188](https://github.com/pybamm-team/PyBaMM/pull/1188))
- Added an example script to check conservation of lithium ([#1186](https://github.com/pybamm-team/PyBaMM/pull/1186))
- Added `erf` and `erfc` functions ([#1184](https://github.com/pybamm-team/PyBaMM/pull/1184))

## Optimizations

- Add (optional) smooth approximations for the `Minimum`, `Maximum`, `Heaviside`, and `AbsoluteValue` operators ([#1223](https://github.com/pybamm-team/PyBaMM/pull/1223))
- Avoid unnecessary repeated computations in the solvers ([#1222](https://github.com/pybamm-team/PyBaMM/pull/1222))
- Rewrite `Symbol.is_constant` to be more efficient ([#1222](https://github.com/pybamm-team/PyBaMM/pull/1222))
- Cache shape and size calculations ([#1222](https://github.com/pybamm-team/PyBaMM/pull/1222))
- Only instantiate the geometric, electrical and thermal parameter classes once ([#1222](https://github.com/pybamm-team/PyBaMM/pull/1222))

## Bug fixes

- Quickplot now works when timescale or lengthscale is a function of an input parameter ([#1234](https://github.com/pybamm-team/PyBaMM/pull/1234))
- Fix bug that was slowing down creation of the EC reaction SEI submodel ([#1227](https://github.com/pybamm-team/PyBaMM/pull/1227))
- Add missing separator thermal parameters for the Ecker parameter set ([#1226](https://github.com/pybamm-team/PyBaMM/pull/1226))
- Make sure simulation solves when evaluated timescale is a function of an input parameter ([#1218](https://github.com/pybamm-team/PyBaMM/pull/1218))
- Raise error if saving to MATLAB with variable names that MATLAB can't read, and give option of providing alternative variable names ([#1206](https://github.com/pybamm-team/PyBaMM/pull/1206))
- Raise error if the boundary condition at the origin in a spherical domain is other than no-flux ([#1175](https://github.com/pybamm-team/PyBaMM/pull/1175))
- Fix boundary conditions at r = 0 for Creating Models notebooks ([#1173](https://github.com/pybamm-team/PyBaMM/pull/1173))

## Breaking changes

- The parameters "Positive/Negative particle distribution in x" and "Positive/Negative surface area to volume ratio distribution in x" have been deprecated. Instead, users can provide "Positive/Negative particle radius [m]" and "Positive/Negative surface area to volume ratio [m-1]" directly as functions of through-cell position (x [m]) ([#1237](https://github.com/pybamm-team/PyBaMM/pull/1237))

# [v0.2.4](https://github.com/pybamm-team/PyBaMM/tree/v0.2.4) - 2020-09-07

This release adds new operators for more complex models, some basic sensitivity analysis, and a spectral volumes spatial method, as well as some small bug fixes.

## Features

- Added variables which track the total amount of lithium in the system ([#1136](https://github.com/pybamm-team/PyBaMM/pull/1136))
- Added `Upwind` and `Downwind` operators for convection ([#1134](https://github.com/pybamm-team/PyBaMM/pull/1134))
- Added Getting Started notebook on solver options and changing the mesh. Also added a notebook detailing the different thermal options, and a notebook explaining the steps that occur behind the scenes in the `Simulation` class ([#1131](https://github.com/pybamm-team/PyBaMM/pull/1131))
- Added particle submodel that use a polynomial approximation to the concentration within the electrode particles ([#1130](https://github.com/pybamm-team/PyBaMM/pull/1130))
- Added `Modulo`, `Floor` and `Ceiling` operators ([#1121](https://github.com/pybamm-team/PyBaMM/pull/1121))
- Added DFN model for a half cell ([#1121](https://github.com/pybamm-team/PyBaMM/pull/1121))
- Automatically compute surface area to volume ratio based on particle shape for li-ion models ([#1120](https://github.com/pybamm-team/PyBaMM/pull/1120))
- Added "R-averaged particle concentration" variables ([#1118](https://github.com/pybamm-team/PyBaMM/pull/1118))
- Added support for sensitivity calculations to the casadi solver ([#1109](https://github.com/pybamm-team/PyBaMM/pull/1109))
- Added support for index 1 semi-explicit dae equations and sensitivity calculations to JAX BDF solver ([#1107](https://github.com/pybamm-team/PyBaMM/pull/1107))
- Allowed keyword arguments to be passed to `Simulation.plot()` ([#1099](https://github.com/pybamm-team/PyBaMM/pull/1099))
- Added the Spectral Volumes spatial method and the submesh that it works with ([#900](https://github.com/pybamm-team/PyBaMM/pull/900))

## Bug fixes

- Fixed bug where some parameters were not being set by the `EcReactionLimited` SEI model ([#1136](https://github.com/pybamm-team/PyBaMM/pull/1136))
- Fixed bug on electrolyte potential for `BasicDFNHalfCell` ([#1133](https://github.com/pybamm-team/PyBaMM/pull/1133))
- Fixed `r_average` to work with `SecondaryBroadcast` ([#1118](https://github.com/pybamm-team/PyBaMM/pull/1118))
- Fixed finite volume discretisation of spherical integrals ([#1118](https://github.com/pybamm-team/PyBaMM/pull/1118))
- `t_eval` now gets changed to a `linspace` if a list of length 2 is passed ([#1113](https://github.com/pybamm-team/PyBaMM/pull/1113))
- Fixed bug when setting a function with an `InputParameter` ([#1111](https://github.com/pybamm-team/PyBaMM/pull/1111))

## Breaking changes

- The "fast diffusion" particle option has been renamed "uniform profile" ([#1130](https://github.com/pybamm-team/PyBaMM/pull/1130))
- The modules containing standard parameters are now classes so they can take options
  (e.g. `standard_parameters_lithium_ion` is now `LithiumIonParameters`) ([#1120](https://github.com/pybamm-team/PyBaMM/pull/1120))
- Renamed `quick_plot_vars` to `output_variables` in `Simulation` to be consistent with `QuickPlot`. Passing `quick_plot_vars` to `Simulation.plot()` has been deprecated and `output_variables` should be passed instead ([#1099](https://github.com/pybamm-team/PyBaMM/pull/1099))

# [v0.2.3](https://github.com/pybamm-team/PyBaMM/tree/v0.2.3) - 2020-07-01

This release enables the use of [Google Colab](https://colab.research.google.com/github/pybamm-team/PyBaMM/blob/main/) for running example notebooks, and adds some small new features and bug fixes.

## Features

- Added JAX evaluator, and ODE solver ([#1038](https://github.com/pybamm-team/PyBaMM/pull/1038))
- Reformatted Getting Started notebooks ([#1083](https://github.com/pybamm-team/PyBaMM/pull/1083))
- Reformatted Landesfeind electrolytes ([#1064](https://github.com/pybamm-team/PyBaMM/pull/1064))
- Adapted examples to be run in Google Colab ([#1061](https://github.com/pybamm-team/PyBaMM/pull/1061))
- Added some new solvers for algebraic models ([#1059](https://github.com/pybamm-team/PyBaMM/pull/1059))
- Added `length_scales` attribute to models ([#1058](https://github.com/pybamm-team/PyBaMM/pull/1058))
- Added averaging in secondary dimensions ([#1057](https://github.com/pybamm-team/PyBaMM/pull/1057))
- Added SEI reaction based on Yang et. al. 2017 and reduction in porosity ([#1009](https://github.com/pybamm-team/PyBaMM/issues/1009))

## Optimizations

- Reformatted CasADi "safe" mode to deal with events better ([#1089](https://github.com/pybamm-team/PyBaMM/pull/1089))

## Bug fixes

- Fixed a bug in `InterstitialDiffusionLimited` ([#1097](https://github.com/pybamm-team/PyBaMM/pull/1097))
- Fixed `Simulation` to keep different copies of the model so that parameters can be changed between simulations ([#1090](https://github.com/pybamm-team/PyBaMM/pull/1090))
- Fixed `model.new_copy()` to keep custom submodels ([#1090](https://github.com/pybamm-team/PyBaMM/pull/1090))
- 2D processed variables can now be evaluated at the domain boundaries ([#1088](https://github.com/pybamm-team/PyBaMM/pull/1088))
- Update the default variable points to better capture behaviour in the solid particles in li-ion models ([#1081](https://github.com/pybamm-team/PyBaMM/pull/1081))
- Fix `QuickPlot` to display variables discretised by FEM (in y-z) properly ([#1078](https://github.com/pybamm-team/PyBaMM/pull/1078))
- Add length scales to `EffectiveResistance` models ([#1071](https://github.com/pybamm-team/PyBaMM/pull/1071))
- Allowed for pybamm functions exp, sin, cos, sqrt to be used in expression trees that
  are converted to casadi format ([#1067](https://github.com/pybamm-team/PyBaMM/pull/1067))
- Fix a bug where variables that depend on y and z were transposed in `QuickPlot` ([#1055](https://github.com/pybamm-team/PyBaMM/pull/1055))

## Breaking changes

- `Simulation.specs` and `Simulation.set_defaults` have been deprecated. Users should create a new `Simulation` object for each different case instead ([#1090](https://github.com/pybamm-team/PyBaMM/pull/1090))
- The solution times `t_eval` must now be provided to `Simulation.solve()` when not using an experiment or prescribing the current using drive cycle data ([#1086](https://github.com/pybamm-team/PyBaMM/pull/1086))

# [v0.2.2](https://github.com/pybamm-team/PyBaMM/tree/v0.2.2) - 2020-06-01

New SEI models, simplification of submodel structure, as well as optimisations and general bug fixes.

## Features

- Reformatted `Geometry` and `Mesh` classes ([#1032](https://github.com/pybamm-team/PyBaMM/pull/1032))
- Added arbitrary geometry to the lumped thermal model ([#718](https://github.com/pybamm-team/PyBaMM/issues/718))
- Allowed `ProcessedVariable` to handle cases where `len(solution.t)=1` ([#1020](https://github.com/pybamm-team/PyBaMM/pull/1020))
- Added `BackwardIndefiniteIntegral` symbol ([#1014](https://github.com/pybamm-team/PyBaMM/pull/1014))
- Added `plot` and `plot2D` to enable easy plotting of `pybamm.Array` objects ([#1008](https://github.com/pybamm-team/PyBaMM/pull/1008))
- Updated effective current collector models and added example notebook ([#1007](https://github.com/pybamm-team/PyBaMM/pull/1007))
- Added SEI film resistance as an option ([#994](https://github.com/pybamm-team/PyBaMM/pull/994))
- Added `parameters` attribute to `pybamm.BaseModel` and `pybamm.Geometry` that lists all of the required parameters ([#993](https://github.com/pybamm-team/PyBaMM/pull/993))
- Added tab, edge, and surface cooling ([#965](https://github.com/pybamm-team/PyBaMM/pull/965))
- Added functionality to solver to automatically discretise a 0D model ([#947](https://github.com/pybamm-team/PyBaMM/pull/947))
- Added sensitivity to `CasadiAlgebraicSolver` ([#940](https://github.com/pybamm-team/PyBaMM/pull/940))
- Added `ProcessedSymbolicVariable` class, which can handle symbolic variables (i.e. variables for which the inputs are symbolic) ([#940](https://github.com/pybamm-team/PyBaMM/pull/940))
- Made `QuickPlot` compatible with Google Colab ([#935](https://github.com/pybamm-team/PyBaMM/pull/935))
- Added `BasicFull` model for lead-acid ([#932](https://github.com/pybamm-team/PyBaMM/pull/932))
- Added 'arctan' function ([#973](https://github.com/pybamm-team/PyBaMM/pull/973))

## Optimizations

- Implementing the use of GitHub Actions for CI ([#855](https://github.com/pybamm-team/PyBaMM/pull/855))
- Changed default solver for DAE models to `CasadiSolver` ([#978](https://github.com/pybamm-team/PyBaMM/pull/978))
- Added some extra simplifications to the expression tree ([#971](https://github.com/pybamm-team/PyBaMM/pull/971))
- Changed the behaviour of "safe" mode in `CasadiSolver` ([#956](https://github.com/pybamm-team/PyBaMM/pull/956))
- Sped up model building ([#927](https://github.com/pybamm-team/PyBaMM/pull/927))
- Changed default solver for lead-acid to `CasadiSolver` ([#927](https://github.com/pybamm-team/PyBaMM/pull/927))

## Bug fixes

- Fix a bug where slider plots do not update properly in notebooks ([#1041](https://github.com/pybamm-team/PyBaMM/pull/1041))
- Fix storing and plotting external variables in the solution ([#1026](https://github.com/pybamm-team/PyBaMM/pull/1026))
- Fix running a simulation with a model that is already discretized ([#1025](https://github.com/pybamm-team/PyBaMM/pull/1025))
- Fix CI not triggering for PR. ([#1013](https://github.com/pybamm-team/PyBaMM/pull/1013))
- Fix schedule testing running too often. ([#1010](https://github.com/pybamm-team/PyBaMM/pull/1010))
- Fix doctests failing due to mismatch in unsorted output.([#990](https://github.com/pybamm-team/PyBaMM/pull/990))
- Added extra checks when creating a model, for clearer errors ([#971](https://github.com/pybamm-team/PyBaMM/pull/971))
- Fixed `Interpolant` ids to allow processing ([#962](https://github.com/pybamm-team/PyBaMM/pull/962))
- Fixed a bug in the initial conditions of the potential pair model ([#954](https://github.com/pybamm-team/PyBaMM/pull/954))
- Changed simulation attributes to assign copies rather than the objects themselves ([#952](https://github.com/pybamm-team/PyBaMM/pull/952))
- Added default values to base model so that it works with the `Simulation` class ([#952](https://github.com/pybamm-team/PyBaMM/pull/952))
- Fixed solver to recompute initial conditions when inputs are changed ([#951](https://github.com/pybamm-team/PyBaMM/pull/951))
- Reformatted thermal submodels ([#938](https://github.com/pybamm-team/PyBaMM/pull/938))
- Reformatted electrolyte submodels ([#927](https://github.com/pybamm-team/PyBaMM/pull/927))
- Reformatted convection submodels ([#635](https://github.com/pybamm-team/PyBaMM/pull/635))

## Breaking changes

- Geometry should no longer be given keys 'primary' or 'secondary' ([#1032](https://github.com/pybamm-team/PyBaMM/pull/1032))
- Calls to `ProcessedVariable` objects are now made using dimensional time and space ([#1028](https://github.com/pybamm-team/PyBaMM/pull/1028))
- For variables discretised using finite elements the result returned by calling `ProcessedVariable` is now transposed ([#1020](https://github.com/pybamm-team/PyBaMM/pull/1020))
- Renamed "surface area density" to "surface area to volume ratio" ([#975](https://github.com/pybamm-team/PyBaMM/pull/975))
- Replaced "reaction rate" with "exchange-current density" ([#975](https://github.com/pybamm-team/PyBaMM/pull/975))
- Changed the implementation of reactions in submodels ([#948](https://github.com/pybamm-team/PyBaMM/pull/948))
- Removed some inputs like `T_inf`, `R_g` and activation energies to some of the standard function parameters. This is because each of those inputs is specific to a particular function (e.g. the reference temperature at which the function was measured). To change a property such as the activation energy, users should create a new function, specifying the relevant property as a `Parameter` or `InputParameter` ([#942](https://github.com/pybamm-team/PyBaMM/pull/942))
- The thermal option 'xyz-lumped' has been removed. The option 'thermal current collector' has also been removed ([#938](https://github.com/pybamm-team/PyBaMM/pull/938))
- The 'C-rate' parameter has been deprecated. Use 'Current function [A]' instead. The cell capacity can be accessed as 'Cell capacity [A.h]', and used to calculate current from C-rate ([#952](https://github.com/pybamm-team/PyBaMM/pull/952))

# [v0.2.1](https://github.com/pybamm-team/PyBaMM/tree/v0.2.1) - 2020-03-31

New expression tree node types, models, parameter sets and solvers, as well as general bug fixes and new examples.

## Features

- Store variable slices in model for inspection ([#925](https://github.com/pybamm-team/PyBaMM/pull/925))
- Added LiNiCoO2 parameter set from Ecker et. al. ([#922](https://github.com/pybamm-team/PyBaMM/pull/922))
- Made t_plus (optionally) a function of electrolyte concentration, and added (1 + dlnf/dlnc) to models ([#921](https://github.com/pybamm-team/PyBaMM/pull/921))
- Added `DummySolver` for empty models ([#915](https://github.com/pybamm-team/PyBaMM/pull/915))
- Added functionality to broadcast to edges ([#891](https://github.com/pybamm-team/PyBaMM/pull/891))
- Reformatted and cleaned up `QuickPlot` ([#886](https://github.com/pybamm-team/PyBaMM/pull/886))
- Added thermal effects to lead-acid models ([#885](https://github.com/pybamm-team/PyBaMM/pull/885))
- Added a helper function for info on function parameters ([#881](https://github.com/pybamm-team/PyBaMM/pull/881))
- Added additional notebooks showing how to create and compare models ([#877](https://github.com/pybamm-team/PyBaMM/pull/877))
- Added `Minimum`, `Maximum` and `Sign` operators
  ([#876](https://github.com/pybamm-team/PyBaMM/pull/876))
- Added a search feature to `FuzzyDict` ([#875](https://github.com/pybamm-team/PyBaMM/pull/875))
- Add ambient temperature as a function of time ([#872](https://github.com/pybamm-team/PyBaMM/pull/872))
- Added `CasadiAlgebraicSolver` for solving algebraic systems with CasADi ([#868](https://github.com/pybamm-team/PyBaMM/pull/868))
- Added electrolyte functions from Landesfeind ([#860](https://github.com/pybamm-team/PyBaMM/pull/860))
- Add new symbols `VariableDot`, representing the derivative of a variable wrt time,
  and `StateVectorDot`, representing the derivative of a state vector wrt time
  ([#858](https://github.com/pybamm-team/PyBaMM/issues/858))

## Bug fixes

- Filter out discontinuities that occur after solve times
  ([#941](https://github.com/pybamm-team/PyBaMM/pull/945))
- Fixed tight layout for QuickPlot in jupyter notebooks ([#930](https://github.com/pybamm-team/PyBaMM/pull/930))
- Fixed bug raised if function returns a scalar ([#919](https://github.com/pybamm-team/PyBaMM/pull/919))
- Fixed event handling in `ScipySolver` ([#905](https://github.com/pybamm-team/PyBaMM/pull/905))
- Made input handling clearer in solvers ([#905](https://github.com/pybamm-team/PyBaMM/pull/905))
- Updated Getting started notebook 2 ([#903](https://github.com/pybamm-team/PyBaMM/pull/903))
- Reformatted external circuit submodels ([#879](https://github.com/pybamm-team/PyBaMM/pull/879))
- Some bug fixes to generalize specifying models that aren't battery models, see [#846](https://github.com/pybamm-team/PyBaMM/issues/846)
- Reformatted interface submodels to be more readable ([#866](https://github.com/pybamm-team/PyBaMM/pull/866))
- Removed double-counted "number of electrodes connected in parallel" from simulation ([#864](https://github.com/pybamm-team/PyBaMM/pull/864))

## Breaking changes

- Changed keyword argument `u` for inputs (when evaluating an object) to `inputs` ([#905](https://github.com/pybamm-team/PyBaMM/pull/905))
- Removed "set external temperature" and "set external potential" options. Use "external submodels" option instead ([#862](https://github.com/pybamm-team/PyBaMM/pull/862))

# [v0.2.0](https://github.com/pybamm-team/PyBaMM/tree/v0.2.0) - 2020-02-26

This release introduces many new features and optimizations. All models can now be solved using the pip installation - in particular, the DFN can be solved in around 0.1s. Other highlights include an improved user interface, simulations of experimental protocols (GITT, CCCV, etc), new parameter sets for NCA and LGM50, drive cycles, "input parameters" and "external variables" for quickly solving models with different parameter values and coupling with external software, and general bug fixes and optimizations.

## Features

- Added LG M50 parameter set from Chen 2020 ([#854](https://github.com/pybamm-team/PyBaMM/pull/854))
- Changed rootfinding algorithm to CasADi, scipy.optimize.root still accessible as an option ([#844](https://github.com/pybamm-team/PyBaMM/pull/844))
- Added capacitance effects to lithium-ion models ([#842](https://github.com/pybamm-team/PyBaMM/pull/842))
- Added NCA parameter set ([#824](https://github.com/pybamm-team/PyBaMM/pull/824))
- Added functionality to `Solution` that automatically gets `t_eval` from the data when simulating drive cycles and performs checks to ensure the output has the required resolution to accurately capture the input current ([#819](https://github.com/pybamm-team/PyBaMM/pull/819))
- Added `Citations` object to print references when specific functionality is used ([#818](https://github.com/pybamm-team/PyBaMM/pull/818))
- Updated `Solution` to allow exporting to matlab and csv formats ([#811](https://github.com/pybamm-team/PyBaMM/pull/811))
- Allow porosity to vary in space ([#809](https://github.com/pybamm-team/PyBaMM/pull/809))
- Added functionality to solve DAE models with non-smooth current inputs ([#808](https://github.com/pybamm-team/PyBaMM/pull/808))
- Added functionality to simulate experiments and testing protocols ([#807](https://github.com/pybamm-team/PyBaMM/pull/807))
- Added fuzzy string matching for parameters and variables ([#796](https://github.com/pybamm-team/PyBaMM/pull/796))
- Changed ParameterValues to raise an error when a parameter that wasn't previously defined is updated ([#796](https://github.com/pybamm-team/PyBaMM/pull/796))
- Added some basic models (BasicSPM and BasicDFN) in order to clearly demonstrate the PyBaMM model structure for battery models ([#795](https://github.com/pybamm-team/PyBaMM/pull/795))
- Allow initial conditions in the particle to depend on x ([#786](https://github.com/pybamm-team/PyBaMM/pull/786))
- Added the harmonic mean to the Finite Volume method, which is now used when computing fluxes ([#783](https://github.com/pybamm-team/PyBaMM/pull/783))
- Refactored `Solution` to make it a dictionary that contains all of the solution variables. This automatically creates `ProcessedVariable` objects when required, so that the solution can be obtained much more easily. ([#781](https://github.com/pybamm-team/PyBaMM/pull/781))
- Added notebook to explain broadcasts ([#776](https://github.com/pybamm-team/PyBaMM/pull/776))
- Added a step to discretisation that automatically compute the inverse of the mass matrix of the differential part of the problem so that the underlying DAEs can be provided in semi-explicit form, as required by the CasADi solver ([#769](https://github.com/pybamm-team/PyBaMM/pull/769))
- Added the gradient operation for the Finite Element Method ([#767](https://github.com/pybamm-team/PyBaMM/pull/767))
- Added `InputParameter` node for quickly changing parameter values ([#752](https://github.com/pybamm-team/PyBaMM/pull/752))
- Added submodels for operating modes other than current-controlled ([#751](https://github.com/pybamm-team/PyBaMM/pull/751))
- Changed finite volume discretisation to use exact values provided by Neumann boundary conditions when computing the gradient instead of adding ghost nodes([#748](https://github.com/pybamm-team/PyBaMM/pull/748))
- Added optional R(x) distribution in particle models ([#745](https://github.com/pybamm-team/PyBaMM/pull/745))
- Generalized importing of external variables ([#728](https://github.com/pybamm-team/PyBaMM/pull/728))
- Separated active and inactive material volume fractions ([#726](https://github.com/pybamm-team/PyBaMM/pull/726))
- Added submodels for tortuosity ([#726](https://github.com/pybamm-team/PyBaMM/pull/726))
- Simplified the interface for setting current functions ([#723](https://github.com/pybamm-team/PyBaMM/pull/723))
- Added Heaviside operator ([#723](https://github.com/pybamm-team/PyBaMM/pull/723))
- New extrapolation methods ([#707](https://github.com/pybamm-team/PyBaMM/pull/707))
- Added some "Getting Started" documentation ([#703](https://github.com/pybamm-team/PyBaMM/pull/703))
- Allow abs tolerance to be set by variable for IDA KLU solver ([#700](https://github.com/pybamm-team/PyBaMM/pull/700))
- Added Simulation class ([#693](https://github.com/pybamm-team/PyBaMM/pull/693)) with load/save functionality ([#732](https://github.com/pybamm-team/PyBaMM/pull/732))
- Added interface to CasADi solver ([#687](https://github.com/pybamm-team/PyBaMM/pull/687), [#691](https://github.com/pybamm-team/PyBaMM/pull/691), [#714](https://github.com/pybamm-team/PyBaMM/pull/714)). This makes the SUNDIALS DAE solvers (Scikits and KLU) truly optional (though IDA KLU is recommended for solving the DFN).
- Added option to use CasADi's Algorithmic Differentiation framework to calculate Jacobians ([#687](https://github.com/pybamm-team/PyBaMM/pull/687))
- Added method to evaluate parameters more easily ([#669](https://github.com/pybamm-team/PyBaMM/pull/669))
- Added `Jacobian` class to reuse known Jacobians of expressions ([#665](https://github.com/pybamm-team/PyBaMM/pull/670))
- Added `Interpolant` class to interpolate experimental data (e.g. OCP curves) ([#661](https://github.com/pybamm-team/PyBaMM/pull/661))
- Added interface (via pybind11) to sundials with the IDA KLU sparse linear solver ([#657](https://github.com/pybamm-team/PyBaMM/pull/657))
- Allowed parameters to be set by material or by specifying a particular paper ([#647](https://github.com/pybamm-team/PyBaMM/pull/647))
- Set relative and absolute tolerances independently in solvers ([#645](https://github.com/pybamm-team/PyBaMM/pull/645))
- Added basic method to allow (a part of) the State Vector to be updated with results obtained from another solution or package ([#624](https://github.com/pybamm-team/PyBaMM/pull/624))
- Added some non-uniform meshes in 1D and 2D ([#617](https://github.com/pybamm-team/PyBaMM/pull/617))

## Optimizations

- Now simplifying objects that are constant as soon as they are created ([#801](https://github.com/pybamm-team/PyBaMM/pull/801))
- Simplified solver interface ([#800](https://github.com/pybamm-team/PyBaMM/pull/800))
- Added caching for shape evaluation, used during discretisation ([#780](https://github.com/pybamm-team/PyBaMM/pull/780))
- Added an option to skip model checks during discretisation, which could be slow for large models ([#739](https://github.com/pybamm-team/PyBaMM/pull/739))
- Use CasADi's automatic differentation algorithms by default when solving a model ([#714](https://github.com/pybamm-team/PyBaMM/pull/714))
- Avoid re-checking size when making a copy of an `Index` object ([#656](https://github.com/pybamm-team/PyBaMM/pull/656))
- Avoid recalculating `_evaluation_array` when making a copy of a `StateVector` object ([#653](https://github.com/pybamm-team/PyBaMM/pull/653))

## Bug fixes

- Fixed a bug where current loaded from data was incorrectly scaled with the cell capacity ([#852](https://github.com/pybamm-team/PyBaMM/pull/852))
- Moved evaluation of initial conditions to solver ([#839](https://github.com/pybamm-team/PyBaMM/pull/839))
- Fixed a bug where the first line of the data wasn't loaded when parameters are loaded from data ([#819](https://github.com/pybamm-team/PyBaMM/pull/819))
- Made `graphviz` an optional dependency ([#810](https://github.com/pybamm-team/PyBaMM/pull/810))
- Fixed examples to run with basic pip installation ([#800](https://github.com/pybamm-team/PyBaMM/pull/800))
- Added events for CasADi solver when stepping ([#800](https://github.com/pybamm-team/PyBaMM/pull/800))
- Improved implementation of broadcasts ([#776](https://github.com/pybamm-team/PyBaMM/pull/776))
- Fixed a bug which meant that the Ohmic heating in the current collectors was incorrect if using the Finite Element Method ([#767](https://github.com/pybamm-team/PyBaMM/pull/767))
- Improved automatic broadcasting ([#747](https://github.com/pybamm-team/PyBaMM/pull/747))
- Fixed bug with wrong temperature in initial conditions ([#737](https://github.com/pybamm-team/PyBaMM/pull/737))
- Improved flexibility of parameter values so that parameters (such as diffusivity or current) can be set as functions or scalars ([#723](https://github.com/pybamm-team/PyBaMM/pull/723))
- Fixed a bug where boundary conditions were sometimes handled incorrectly in 1+1D models ([#713](https://github.com/pybamm-team/PyBaMM/pull/713))
- Corrected a sign error in Dirichlet boundary conditions in the Finite Element Method ([#706](https://github.com/pybamm-team/PyBaMM/pull/706))
- Passed the correct dimensional temperature to open circuit potential ([#702](https://github.com/pybamm-team/PyBaMM/pull/702))
- Added missing temperature dependence in electrolyte and interface submodels ([#698](https://github.com/pybamm-team/PyBaMM/pull/698))
- Fixed differentiation of functions that have more than one argument ([#687](https://github.com/pybamm-team/PyBaMM/pull/687))
- Added warning if `ProcessedVariable` is called outside its interpolation range ([#681](https://github.com/pybamm-team/PyBaMM/pull/681))
- Updated installation instructions for Mac OS ([#680](https://github.com/pybamm-team/PyBaMM/pull/680))
- Improved the way `ProcessedVariable` objects are created in higher dimensions ([#581](https://github.com/pybamm-team/PyBaMM/pull/581))

## Breaking changes

- Time for solver should now be given in seconds ([#832](https://github.com/pybamm-team/PyBaMM/pull/832))
- Model events are now represented as a list of `pybamm.Event` ([#759](https://github.com/pybamm-team/PyBaMM/issues/759)
- Removed `ParameterValues.update_model`, whose functionality is now replaced by `InputParameter` ([#801](https://github.com/pybamm-team/PyBaMM/pull/801))
- Removed `Outer` and `Kron` nodes as no longer used ([#777](https://github.com/pybamm-team/PyBaMM/pull/777))
- Moved `results` to separate repositories ([#761](https://github.com/pybamm-team/PyBaMM/pull/761))
- The parameters "Bruggeman coefficient" must now be specified separately as "Bruggeman coefficient (electrolyte)" and "Bruggeman coefficient (electrode)"
- The current classes (`GetConstantCurrent`, `GetUserCurrent` and `GetUserData`) have now been removed. Please refer to the [`change-input-current` notebook](https://github.com/pybamm-team/PyBaMM/blob/main/examples/notebooks/change-input-current.ipynb) for information on how to specify an input current
- Parameter functions must now use pybamm functions instead of numpy functions (e.g. `pybamm.exp` instead of `numpy.exp`), as these are then used to construct the expression tree directly. Generally, pybamm syntax follows numpy syntax; please get in touch if a function you need is missing.
- The current must now be updated by changing "Current function [A]" or "C-rate" instead of "Typical current [A]"

# [v0.1.0](https://github.com/pybamm-team/PyBaMM/tree/v0.1.0) - 2019-10-08

This is the first official version of PyBaMM.
Please note that PyBaMM in still under active development, and so the API may change in the future.

## Features

### Models

#### Lithium-ion

- Single Particle Model (SPM)
- Single Particle Model with electrolyte (SPMe)
- Doyle-Fuller-Newman (DFN) model

with the following optional physics:

- Thermal effects
- Fast diffusion in particles
- 2+1D (pouch cell)

#### Lead-acid

- Leading-Order Quasi-Static model
- First-Order Quasi-Static model
- Composite model
- Full model

with the following optional physics:

- Hydrolysis side reaction
- Capacitance effects
- 2+1D

### Spatial discretisations

- Finite Volume (1D only)
- Finite Element (scikit, 2D only)

### Solvers

- Scipy
- Scikits ODE
- Scikits DAE
- IDA KLU sparse linear solver (Sundials)
- Algebraic (root-finding)<|MERGE_RESOLUTION|>--- conflicted
+++ resolved
@@ -2,10 +2,8 @@
 
 ## Features
 
-<<<<<<< HEAD
 - Added `Units` object as an attribute to all symbols; units must be consistent
 - Scalars that represent dimensional numbers must be provided with units
-=======
 - SEI reactions can now be asymmetric ([#2425](https://github.com/pybamm-team/PyBaMM/pull/2425))
 
 ## Optimizations
@@ -16,7 +14,6 @@
 
 - Removed code for generating `ModelingToolkit` problems ([#2432](https://github.com/pybamm-team/PyBaMM/pull/2432))
 - Removed `FirstOrder` and `Composite` lead-acid models, and some submodels specific to those models ([#2431](https://github.com/pybamm-team/PyBaMM/pull/2431))
->>>>>>> d5547da8
 
 # [v22.10](https://github.com/pybamm-team/PyBaMM/tree/v22.10) - 2022-10-31
 
