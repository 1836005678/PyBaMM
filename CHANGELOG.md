--- conflicted
+++ resolved
@@ -1,13 +1,5 @@
 # [Unreleased](https://github.com/pybamm-team/PyBaMM)
 
-<<<<<<< HEAD
-## Optimizations
-
-- Perform more automatic simplifications of the expression tree ([#1449](https://github.com/pybamm-team/PyBaMM/pull/1449))
-- Reduce time taken to hash a sparse `Matrix` object ([#1449](https://github.com/pybamm-team/PyBaMM/pull/1449))
-
-# [v0.4.0](https://github.com/pybamm-team/PyBaMM/tree/v0.4.0) - 2021-03-27
-=======
 ## Features
 
 -   Added "fast with events" mode for the CasADi solver, which solves a model and finds events more efficiently than "safe" mode. As of PR #1450 this feature is still being tested and "safe" mode remains the default ([#1450](https://github.com/pybamm-team/PyBaMM/pull/1450))
@@ -15,9 +7,10 @@
 ## Optimizations
 
 -   Improved how the CasADi solver's "safe" mode finds events ([#1450](https://github.com/pybamm-team/PyBaMM/pull/1450))
+-   Perform more automatic simplifications of the expression tree ([#1449](https://github.com/pybamm-team/PyBaMM/pull/1449))
+-   Reduce time taken to hash a sparse `Matrix` object ([#1449](https://github.com/pybamm-team/PyBaMM/pull/1449))
 
 # [v0.4.0](https://github.com/pybamm-team/PyBaMM/tree/v0.4.0) - 2021-03-28
->>>>>>> 79236f1c
 
 This release introduces:
 - several new models, including reversible and irreversible plating submodels, submodels for loss of active material, Yang et al.'s (2017) coupled SEI/plating/pore clogging model, and the Newman-Tobias model
