--- conflicted
+++ resolved
@@ -45,12 +45,8 @@
 
 ## Bug fixes
 
-<<<<<<< HEAD
--   Improved event handling with casadi safe mode ([#2190](https://github.com/pybamm-team/PyBaMM/pull/2190))
-=======
 -   Fixed error reporting for simulation with experiment ([#2213](https://github.com/pybamm-team/PyBaMM/pull/2213))
 -   Fixed a bug in `Simulation` that caused initial conditions to change when solving an experiment multiple times ([#2204](https://github.com/pybamm-team/PyBaMM/pull/2204))
->>>>>>> 74d8f9c5
 -   Fixed labels and ylims in `plot_voltage_components`([#2183](https://github.com/pybamm-team/PyBaMM/pull/2183))
 -   Fixed 2D interpolant ([#2180](https://github.com/pybamm-team/PyBaMM/pull/2180))
 -   Fixes a bug where the SPMe always builds even when `build=False` ([#2169](https://github.com/pybamm-team/PyBaMM/pull/2169))
