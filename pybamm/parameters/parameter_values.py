#
# Dimensional and dimensionless parameter values, and scales
#
import pybamm
import pandas as pd
import os
import numbers
import numpy as np
from pprint import pformat


class ParameterValues:
    """
    The parameter values for a simulation.

    Note that this class does not inherit directly from the python dictionary class as
    this causes issues with saving and loading simulations.

    Parameters
    ----------
    values : dict or string
        Explicit set of parameters, or reference to a file of parameters
        If string, gets passed to read_parameters_csv to read a file.
    chemistry : dict
        Dict of strings for default chemistries. Must be of the form:
        {"base chemistry": base_chemistry,
        "cell": cell_properties_authorYear,
        "anode": anode_chemistry_authorYear,
        "separator": separator_chemistry_authorYear,
        "cathode": cathode_chemistry_authorYear,
        "electrolyte": electrolyte_chemistry_authorYear,
        "experiment": experimental_conditions_authorYear}.
        Then the anode chemistry is loaded from the file
        inputs/parameters/base_chemistry/anodes/anode_chemistry_authorYear, etc.
        Parameters in "cell" should include geometry and current collector properties.
        Parameters in "experiment" should include parameters relating to experimental
        conditions, such as initial conditions and currents.

    Examples
    --------
    >>> import pybamm
    >>> values = {"some parameter": 1, "another parameter": 2}
    >>> param = pybamm.ParameterValues(values)
    >>> param["some parameter"]
    1
    >>> file = "input/parameters/lithium-ion/cells/kokam_Marquis2019/parameters.csv"
    >>> values_path = pybamm.get_parameters_filepath(file)
    >>> param = pybamm.ParameterValues(values=values_path)
    >>> param["Negative current collector thickness [m]"]
    2.5e-05
    >>> param = pybamm.ParameterValues(chemistry=pybamm.parameter_sets.Marquis2019)
    >>> param["Reference temperature [K]"]
    298.15

    """

    def __init__(self, values=None, chemistry=None):
        self._dict_items = pybamm.FuzzyDict()
        # Must provide either values or chemistry, not both (nor neither)
        if values is not None and chemistry is not None:
            raise ValueError(
                "Only one of values and chemistry can be provided. To change parameters"
                " slightly from a chemistry, first load parameters with the chemistry"
                " (param = pybamm.ParameterValues(chemistry=...)) and then update with"
                " param.update({dict of values})."
            )
        if values is None and chemistry is None:
            raise ValueError("values and chemistry cannot both be None")
        # First load chemistry
        if chemistry is not None:
            self.update_from_chemistry(chemistry)
        # Then update with values dictionary or file
        if values is not None:
            # If base_parameters is a filename, load from that filename
            if isinstance(values, str):
                path = os.path.split(values)[0]
                values = self.read_parameters_csv(values)
<<<<<<< HEAD
            # Don't check parameter already exists when first creating it
            self.update(values, check_already_exists=False)
=======
            else:
                path = None
            # Don't check parameter already exists when first creating it
            self.update(values, check_already_exists=False, path=path)
>>>>>>> 282ff825

        # Initialise empty _processed_symbols dict (for caching)
        self._processed_symbols = {}

    def __getitem__(self, key):
        return self._dict_items[key]

    def __setitem__(self, key, value):
        "Call the update functionality when doing a setitem"
        self.update({key: value})

    def __delitem__(self, key):
        del self._dict_items[key]

<<<<<<< HEAD
=======
    def __repr__(self):
        return pformat(self._dict_items, width=1)

>>>>>>> 282ff825
    def keys(self):
        "Get the keys of the dictionary"
        return self._dict_items.keys()

    def values(self):
        "Get the values of the dictionary"
        return self._dict_items.values()

    def items(self):
        "Get the items of the dictionary"
        return self._dict_items.items()

<<<<<<< HEAD
=======
    def search(self, key, print_values=True):
        """
        Search dictionary for keys containing 'key'.

        See :meth:`pybamm.FuzzyDict.search()`.
        """
        return self._dict_items.search(key, print_values)

>>>>>>> 282ff825
    def update_from_chemistry(self, chemistry):
        """
        Load standard set of components from a 'chemistry' dictionary
        """
        base_chemistry = chemistry["chemistry"]
        # Create path to file
        path = os.path.join(
            pybamm.root_dir(), "pybamm", "input", "parameters", base_chemistry
        )
        # Load each component name
        for component_group in [
            "cell",
            "anode",
            "cathode",
            "separator",
            "electrolyte",
            "experiment",
        ]:
            # Make sure component is provided
            try:
                component = chemistry[component_group]
            except KeyError:
                raise KeyError(
                    "must provide '{}' parameters for {} chemistry".format(
                        component_group, base_chemistry
                    )
                )
            # Create path to component and load values
            component_path = os.path.join(path, component_group + "s", component)
            component_params = self.read_parameters_csv(
                pybamm.get_parameters_filepath(
                    os.path.join(component_path, "parameters.csv")
                )
            )
            # Update parameters, making sure to check any conflicts
            self.update(
                component_params,
                check_conflict=True,
                check_already_exists=False,
                path=component_path,
            )
<<<<<<< HEAD
=======

        # register citations
        if "citation" in chemistry:
            citation = chemistry["citation"]
            pybamm.citations.register(citation)
>>>>>>> 282ff825

    def read_parameters_csv(self, filename):
        """Reads parameters from csv file into dict.

        Parameters
        ----------
        filename : str
            The name of the csv file containing the parameters.

        Returns
        -------
        dict
            {name: value} pairs for the parameters.

        """
        df = pd.read_csv(filename, comment="#", skip_blank_lines=True)
        # Drop rows that are all NaN (seems to not work with skip_blank_lines)
        df.dropna(how="all", inplace=True)
        return {k: v for (k, v) in zip(df["Name [units]"], df["Value"])}

    def update(self, values, check_conflict=False, check_already_exists=True, path=""):
        """
        Update parameter dictionary, while also performing some basic checks.

        Parameters
        ----------
        values : dict
            Dictionary of parameter values to update parameter dictionary with
        check_conflict : bool, optional
            Whether to check that a parameter in `values` has not already been defined
            in the parameter class when updating it, and if so that its value does not
            change. This is set to True during initialisation, when parameters are
            combined from different sources, and is False by default otherwise
        check_already_exists : bool, optional
            Whether to check that a parameter in `values` already exists when trying to
            update it. This is to avoid cases where an intended change in the parameters
            is ignored due a typo in the parameter name, and is True by default but can
            be manually overridden.
        path : string, optional
            Path from which to load functions
        """
        # update
        for name, value in values.items():
            # check for conflicts
            if (
                check_conflict is True
                and name in self.keys()
                and not (self[name] == float(value) or self[name] == value)
            ):
                raise ValueError(
                    "parameter '{}' already defined with value '{}'".format(
                        name, self[name]
                    )
                )
            # check parameter already exists (for updating parameters)
            if check_already_exists is True:
                try:
                    self._dict_items[name]
                except KeyError as err:
                    raise KeyError(
<<<<<<< HEAD
                        """
                        Cannot update parameter '{}' as it does not have a default
                        value. ({}). If you are sure you want to update this parameter,
                        use param.update({{name: value}}, check_already_exists=False)
                        """.format(
                            name, err.args[0]
                        )
=======
                        "Cannot update parameter '{}' as it does not ".format(name)
                        + "have a default value. ({}). If you are ".format(err.args[0])
                        + "sure you want to update this parameter, use "
                        + "param.update({{name: value}}, check_already_exists=False)"
>>>>>>> 282ff825
                    )
            # if no conflicts, update, loading functions and data if they are specified
            # Functions are flagged with the string "[function]"
            if isinstance(value, str):
                if value.startswith("[function]"):
                    loaded_value = pybamm.load_function(
                        os.path.join(path, value[10:] + ".py")
                    )
                    self._dict_items[name] = loaded_value
                    values[name] = loaded_value
                # Data is flagged with the string "[data]" or "[current data]"
                elif value.startswith("[current data]") or value.startswith("[data]"):
                    if value.startswith("[current data]"):
                        data_path = os.path.join(
<<<<<<< HEAD
                            pybamm.root_dir(), "input", "drive_cycles"
=======
                            pybamm.root_dir(), "pybamm", "input", "drive_cycles"
>>>>>>> 282ff825
                        )
                        filename = os.path.join(data_path, value[14:] + ".csv")
                        function_name = value[14:]
                    else:
                        filename = os.path.join(path, value[6:] + ".csv")
                        function_name = value[6:]
<<<<<<< HEAD
                    data = pd.read_csv(
                        filename, comment="#", skip_blank_lines=True
=======
                    filename = pybamm.get_parameters_filepath(filename)
                    data = pd.read_csv(
                        filename, comment="#", skip_blank_lines=True, header=None
>>>>>>> 282ff825
                    ).to_numpy()
                    # Save name and data
                    self._dict_items[name] = (function_name, data)
                    values[name] = (function_name, data)
                elif value == "[input]":
                    self._dict_items[name] = pybamm.InputParameter(name)
                # Anything else should be a converted to a float
                else:
                    self._dict_items[name] = float(value)
                    values[name] = float(value)
            else:
                self._dict_items[name] = value
        # check parameter values
        self.check_and_update_parameter_values(values)
        # reset processed symbols
        self._processed_symbols = {}

    def check_and_update_parameter_values(self, values):
        # Make sure typical current is non-zero
        if "Typical current [A]" in values and values["Typical current [A]"] == 0:
            raise ValueError(
<<<<<<< HEAD
                """
                "Typical current [A]" cannot be zero. A possible alternative is to set
                "Current function [A]" to `0` instead.
                """
            )
        if "C-rate" in values and "Current function [A]" in values:
            raise ValueError(
                """
                Cannot provide both "C-rate" and "Current function [A]" simultaneously
                """
=======
                "'Typical current [A]' cannot be zero. A possible alternative is to "
                "set 'Current function [A]' to `0` instead."
            )
        if "C-rate" in values and "Current function [A]" in values:
            raise ValueError(
                "Cannot provide both 'C-rate' and 'Current function [A]' simultaneously"
>>>>>>> 282ff825
            )
        # If the capacity of the cell has been provided, make sure "C-rate" and current
        # match with the stated capacity
        if "Cell capacity [A.h]" in values or "Cell capacity [A.h]" in self._dict_items:
            # Capacity from values takes precedence
            if "Cell capacity [A.h]" in values:
                capacity = values["Cell capacity [A.h]"]
            else:
                capacity = self._dict_items["Cell capacity [A.h]"]
            # Make sure they match if both provided
            # Update the other if only one provided
            if "C-rate" in values:
                # Can't provide C-rate as a function
                if callable(values["C-rate"]):
                    value = CrateToCurrent(values["C-rate"], capacity)
                elif isinstance(values["C-rate"], tuple):
                    data = values["C-rate"][1]
<<<<<<< HEAD
                    data[:, 1] = data[:, 1] * capacity
                    value = (values["C-rate"][0] + "_to_Crate", data)
=======
                    current_data = np.stack([data[:, 0], data[:, 1] * capacity], axis=1)
                    value = (values["C-rate"][0] + "_to_current", current_data)
                elif values["C-rate"] == "[input]":
                    value = CrateToCurrent(values["C-rate"], capacity, typ="input")
>>>>>>> 282ff825
                else:
                    value = values["C-rate"] * capacity
                self._dict_items["Current function [A]"] = value
            elif "Current function [A]" in values:
                if callable(values["Current function [A]"]):
                    value = CurrentToCrate(values["Current function [A]"], capacity)
                elif isinstance(values["Current function [A]"], tuple):
                    data = values["Current function [A]"][1]
<<<<<<< HEAD
                    data[:, 1] = data[:, 1] / capacity
                    value = (values["Current function [A]"][0] + "_to_current", data)
=======
                    c_rate_data = np.stack([data[:, 0], data[:, 1] / capacity], axis=1)
                    value = (
                        values["Current function [A]"][0] + "_to_Crate",
                        c_rate_data,
                    )
                elif values["Current function [A]"] == "[input]":
                    value = CurrentToCrate(
                        values["Current function [A]"], capacity, typ="input"
                    )
>>>>>>> 282ff825
                else:
                    value = values["Current function [A]"] / capacity
                self._dict_items["C-rate"] = value

        return values

    def process_model(self, unprocessed_model, inplace=True):
        """Assign parameter values to a model.
        Currently inplace, could be changed to return a new model.

        Parameters
        ----------
        unprocessed_model : :class:`pybamm.BaseModel`
            Model to assign parameter values for
        inplace: bool, optional
            If True, replace the parameters in the model in place. Otherwise, return a
            new model with parameter values set. Default is True.

        Raises
        ------
        :class:`pybamm.ModelError`
            If an empty model is passed (`model.rhs = {}` and `model.algebraic = {}` and
            `model.variables = {}`)

        """
        pybamm.logger.info(
            "Start setting parameters for {}".format(unprocessed_model.name)
        )

        # set up inplace vs not inplace
        if inplace:
            # any changes to model_disc attributes will change model attributes
            # since they point to the same object
            model = unprocessed_model
        else:
            # create a blank model of the same class
            model = unprocessed_model.new_copy()

        if (
            len(unprocessed_model.rhs) == 0
            and len(unprocessed_model.algebraic) == 0
            and len(unprocessed_model.variables) == 0
        ):
            raise pybamm.ModelError("Cannot process parameters for empty model")

        for variable, equation in model.rhs.items():
            pybamm.logger.debug("Processing parameters for {!r} (rhs)".format(variable))
            model.rhs[variable] = self.process_symbol(equation)

<<<<<<< HEAD
        for variable, equation in model.rhs.items():
=======
        for variable, equation in model.algebraic.items():
>>>>>>> 282ff825
            pybamm.logger.debug(
                "Processing parameters for {!r} (algebraic)".format(variable)
            )
            model.algebraic[variable] = self.process_symbol(equation)

<<<<<<< HEAD
        for variable, equation in model.algebraic.items():
=======
        for variable, equation in model.initial_conditions.items():
>>>>>>> 282ff825
            pybamm.logger.debug(
                "Processing parameters for {!r} (initial conditions)".format(variable)
            )
            model.initial_conditions[variable] = self.process_symbol(equation)

        model.boundary_conditions = self.process_boundary_conditions(model)

<<<<<<< HEAD
        for variable, equation in model.initial_conditions.items():
=======
        for variable, equation in model.variables.items():
>>>>>>> 282ff825
            pybamm.logger.debug(
                "Processing parameters for {!r} (variables)".format(variable)
            )
            model.variables[variable] = self.process_symbol(equation)

        for event in model.events:
            pybamm.logger.debug(
                "Processing parameters for event'{}''".format(event.name)
            )
            event.expression = self.process_symbol(event.expression)

        # Process timescale
        model.timescale = self.process_symbol(model.timescale)

        pybamm.logger.info("Finish setting parameters for {}".format(model.name))

        return model

    def process_boundary_conditions(self, model):
        """
        Process boundary conditions for a model
        Boundary conditions are dictionaries {"left": left bc, "right": right bc}
        in general, but may be imposed on the tabs (or *not* on the tab) for a
        small number of variables, e.g. {"negative tab": neg. tab bc,
        "positive tab": pos. tab bc "no tab": no tab bc}.
        """
        new_boundary_conditions = {}
        sides = ["left", "right", "negative tab", "positive tab", "no tab"]
        for variable, bcs in model.boundary_conditions.items():
<<<<<<< HEAD
            processed_variable = processing_function(variable)
=======
            processed_variable = self.process_symbol(variable)
>>>>>>> 282ff825
            new_boundary_conditions[processed_variable] = {}
            for side in sides:
                try:
                    bc, typ = bcs[side]
                    pybamm.logger.debug(
                        "Processing parameters for {!r} ({} bc)".format(variable, side)
                    )
                    processed_bc = (self.process_symbol(bc), typ)
                    new_boundary_conditions[processed_variable][side] = processed_bc
                except KeyError as err:
                    # don't raise error if the key error comes from the side not being
                    # found
                    if err.args[0] in side:
                        pass
                    # do raise error otherwise (e.g. can't process symbol)
                    else:
                        raise KeyError(err)
<<<<<<< HEAD

        model.boundary_conditions = new_boundary_conditions

        for variable, equation in model.variables.items():
            pybamm.logger.debug(
                "{} parameters for {!r} (variables)".format(
                    processing.capitalize(), variable
                )
            )
            model.variables[variable] = processing_function(equation)
        for event, equation in model.events.items():
            pybamm.logger.debug(
                "{} parameters for event '{}''".format(processing.capitalize(), event)
            )
            model.events[event] = processing_function(equation)

        pybamm.logger.info("Finish setting parameters for {}".format(model.name))
=======
>>>>>>> 282ff825

        return new_boundary_conditions

    def update_model(self, model, disc):
        raise NotImplementedError(
            """
            update_model functionality has been deprecated.
            Use pybamm.InputParameter to quickly change a parameter value instead
            """
        )

    def process_geometry(self, geometry):
        """
        Assign parameter values to a geometry (inplace).

        Parameters
        ----------
        geometry : :class:`pybamm.Geometry`
                Geometry specs to assign parameter values to
        """
        for domain in geometry:
            for prim_sec_tabs, variables in geometry[domain].items():
                # process tab information if using 1 or 2D current collectors
                if prim_sec_tabs == "tabs":
                    for tab, position_size in variables.items():
                        for position_size, sym in position_size.items():
                            geometry[domain][prim_sec_tabs][tab][
                                position_size
                            ] = self.process_symbol(sym)
                else:
                    for spatial_variable, spatial_limits in variables.items():
                        for lim, sym in spatial_limits.items():
                            geometry[domain][prim_sec_tabs][spatial_variable][
                                lim
                            ] = self.process_symbol(sym)

    def process_symbol(self, symbol):
        """Walk through the symbol and replace any Parameter with a Value.
        If a symbol has already been processed, the stored value is returned.

        Parameters
        ----------
        symbol : :class:`pybamm.Symbol`
            Symbol or Expression tree to set parameters for

        Returns
        -------
        symbol : :class:`pybamm.Symbol`
            Symbol with Parameter instances replaced by Value

        """

        try:
            return self._processed_symbols[symbol.id]
        except KeyError:
            processed_symbol = self._process_symbol(symbol)

            self._processed_symbols[symbol.id] = processed_symbol
            return processed_symbol

    def _process_symbol(self, symbol):
        """ See :meth:`ParameterValues.process_symbol()`. """

        if isinstance(symbol, pybamm.Parameter):
            value = self[symbol.name]
            if isinstance(value, numbers.Number):
                # Scalar inherits name (for updating parameters) and domain (for
                # Broadcast)
                return pybamm.Scalar(value, name=symbol.name, domain=symbol.domain)
            elif isinstance(value, pybamm.InputParameter):
                value.domain = symbol.domain
                return value

        elif isinstance(symbol, pybamm.FunctionParameter):
            new_children = [self.process_symbol(child) for child in symbol.children]
            function_name = self[symbol.name]

            # Create Function or Interpolant or Scalar object
            if isinstance(function_name, tuple):
                # If function_name is a tuple then it should be (name, data) and we need
                # to create an Interpolant
                name, data = function_name
                function = pybamm.Interpolant(data, *new_children, name=name)
            elif isinstance(function_name, numbers.Number):
                # If the "function" is provided is actually a scalar, return a Scalar
                # object instead of throwing an error.
                # Also use ones_like so that we get the right shapes
                function = pybamm.Scalar(
                    function_name, name=symbol.name
                ) * pybamm.ones_like(*new_children)
<<<<<<< HEAD
=======
            elif isinstance(function_name, pybamm.InputParameter):
                # Replace the function with an input parameter
                function = function_name
>>>>>>> 282ff825
            else:
                # otherwise evaluate the function to create a new PyBaMM object
                function = function_name(*new_children)
            # Differentiate if necessary
            if symbol.diff_variable is None:
                function_out = function
            else:
                # return differentiated function
                new_diff_variable = self.process_symbol(symbol.diff_variable)
                function_out = function.diff(new_diff_variable)
            # Convert possible float output to a pybamm scalar
            if isinstance(function_out, numbers.Number):
                return pybamm.Scalar(function_out)
            # Process again just to be sure
            return self.process_symbol(function_out)

        elif isinstance(symbol, pybamm.BinaryOperator):
            # process children
            new_left = self.process_symbol(symbol.left)
            new_right = self.process_symbol(symbol.right)
            # make new symbol, ensure domain remains the same
            new_symbol = symbol._binary_new_copy(new_left, new_right)
            new_symbol.domain = symbol.domain
            return new_symbol

        # Unary operators
        elif isinstance(symbol, pybamm.UnaryOperator):
            new_child = self.process_symbol(symbol.child)
            new_symbol = symbol._unary_new_copy(new_child)
            # ensure domain remains the same
            new_symbol.domain = symbol.domain
            return new_symbol

        # Functions
        elif isinstance(symbol, pybamm.Function):
            new_children = [self.process_symbol(child) for child in symbol.children]
            return symbol._function_new_copy(new_children)

        # Concatenations
        elif isinstance(symbol, pybamm.Concatenation):
            new_children = [self.process_symbol(child) for child in symbol.children]
            return symbol._concatenation_new_copy(new_children)

        else:
            # Backup option: return new copy of the object
            try:
                return symbol.new_copy()
            except NotImplementedError:
                raise NotImplementedError(
                    "Cannot process parameters for symbol of type '{}'".format(
                        type(symbol)
                    )
                )

<<<<<<< HEAD
    def update_scalars(self, symbol):
        """Update the value of any Scalars in the expression tree.

        Parameters
        ----------
        symbol : :class:`pybamm.Symbol`
            Symbol or Expression tree to update

        Returns
        -------
        symbol : :class:`pybamm.Symbol`
            Symbol with Scalars updated

        """
        for x in symbol.pre_order():
            if isinstance(x, pybamm.Scalar):
                # update any Scalar nodes if their name is in the parameter dict
                if x.name in self._dict_items.keys():
                    x.value = self._dict_items[x.name]
                    # update id
                    x.set_id()

        return symbol

=======
>>>>>>> 282ff825
    def evaluate(self, symbol):
        """
        Process and evaluate a symbol.

        Parameters
        ----------
        symbol : :class:`pybamm.Symbol`
            Symbol or Expression tree to evaluate

        Returns
        -------
        number of array
            The evaluated symbol
        """
        processed_symbol = self.process_symbol(symbol)
        if processed_symbol.is_constant() and processed_symbol.evaluates_to_number():
            return processed_symbol.evaluate()
        else:
            raise ValueError("symbol must evaluate to a constant scalar")

<<<<<<< HEAD
=======
    def _ipython_key_completions_(self):
        return list(self._dict_items.keys())

>>>>>>> 282ff825

class CurrentToCrate:
    "Convert a current function to a C-rate function"

<<<<<<< HEAD
    def __init__(self, function, capacity):
        self.function = function
        self.capacity = capacity

    def __call__(self, t):
        return self.function(t) / self.capacity
=======
    def __init__(self, current, capacity, typ="function"):
        self.current = current
        self.capacity = capacity
        self.type = typ

    def __call__(self, t):
        if self.type == "function":
            return self.current(t) / self.capacity
        elif self.type == "input":
            return pybamm.InputParameter("Current function [A]") / self.capacity
>>>>>>> 282ff825


class CrateToCurrent:
    "Convert a C-rate function to a current function"

<<<<<<< HEAD
    def __init__(self, function, capacity):
        self.function = function
        self.capacity = capacity

    def __call__(self, t):
        return self.function(t) * self.capacity
=======
    def __init__(self, Crate, capacity, typ="function"):
        self.Crate = Crate
        self.capacity = capacity
        self.type = typ

    def __call__(self, t):
        if self.type == "function":
            return self.Crate(t) * self.capacity
        elif self.type == "input":
            return pybamm.InputParameter("C-rate") * self.capacity
>>>>>>> 282ff825
<|MERGE_RESOLUTION|>--- conflicted
+++ resolved
@@ -75,15 +75,10 @@
             if isinstance(values, str):
                 path = os.path.split(values)[0]
                 values = self.read_parameters_csv(values)
-<<<<<<< HEAD
-            # Don't check parameter already exists when first creating it
-            self.update(values, check_already_exists=False)
-=======
             else:
                 path = None
             # Don't check parameter already exists when first creating it
             self.update(values, check_already_exists=False, path=path)
->>>>>>> 282ff825
 
         # Initialise empty _processed_symbols dict (for caching)
         self._processed_symbols = {}
@@ -98,12 +93,9 @@
     def __delitem__(self, key):
         del self._dict_items[key]
 
-<<<<<<< HEAD
-=======
     def __repr__(self):
         return pformat(self._dict_items, width=1)
 
->>>>>>> 282ff825
     def keys(self):
         "Get the keys of the dictionary"
         return self._dict_items.keys()
@@ -116,8 +108,6 @@
         "Get the items of the dictionary"
         return self._dict_items.items()
 
-<<<<<<< HEAD
-=======
     def search(self, key, print_values=True):
         """
         Search dictionary for keys containing 'key'.
@@ -126,7 +116,6 @@
         """
         return self._dict_items.search(key, print_values)
 
->>>>>>> 282ff825
     def update_from_chemistry(self, chemistry):
         """
         Load standard set of components from a 'chemistry' dictionary
@@ -168,14 +157,11 @@
                 check_already_exists=False,
                 path=component_path,
             )
-<<<<<<< HEAD
-=======
 
         # register citations
         if "citation" in chemistry:
             citation = chemistry["citation"]
             pybamm.citations.register(citation)
->>>>>>> 282ff825
 
     def read_parameters_csv(self, filename):
         """Reads parameters from csv file into dict.
@@ -236,20 +222,10 @@
                     self._dict_items[name]
                 except KeyError as err:
                     raise KeyError(
-<<<<<<< HEAD
-                        """
-                        Cannot update parameter '{}' as it does not have a default
-                        value. ({}). If you are sure you want to update this parameter,
-                        use param.update({{name: value}}, check_already_exists=False)
-                        """.format(
-                            name, err.args[0]
-                        )
-=======
                         "Cannot update parameter '{}' as it does not ".format(name)
                         + "have a default value. ({}). If you are ".format(err.args[0])
                         + "sure you want to update this parameter, use "
                         + "param.update({{name: value}}, check_already_exists=False)"
->>>>>>> 282ff825
                     )
             # if no conflicts, update, loading functions and data if they are specified
             # Functions are flagged with the string "[function]"
@@ -264,25 +240,16 @@
                 elif value.startswith("[current data]") or value.startswith("[data]"):
                     if value.startswith("[current data]"):
                         data_path = os.path.join(
-<<<<<<< HEAD
-                            pybamm.root_dir(), "input", "drive_cycles"
-=======
                             pybamm.root_dir(), "pybamm", "input", "drive_cycles"
->>>>>>> 282ff825
                         )
                         filename = os.path.join(data_path, value[14:] + ".csv")
                         function_name = value[14:]
                     else:
                         filename = os.path.join(path, value[6:] + ".csv")
                         function_name = value[6:]
-<<<<<<< HEAD
-                    data = pd.read_csv(
-                        filename, comment="#", skip_blank_lines=True
-=======
                     filename = pybamm.get_parameters_filepath(filename)
                     data = pd.read_csv(
                         filename, comment="#", skip_blank_lines=True, header=None
->>>>>>> 282ff825
                     ).to_numpy()
                     # Save name and data
                     self._dict_items[name] = (function_name, data)
@@ -304,25 +271,12 @@
         # Make sure typical current is non-zero
         if "Typical current [A]" in values and values["Typical current [A]"] == 0:
             raise ValueError(
-<<<<<<< HEAD
-                """
-                "Typical current [A]" cannot be zero. A possible alternative is to set
-                "Current function [A]" to `0` instead.
-                """
-            )
-        if "C-rate" in values and "Current function [A]" in values:
-            raise ValueError(
-                """
-                Cannot provide both "C-rate" and "Current function [A]" simultaneously
-                """
-=======
                 "'Typical current [A]' cannot be zero. A possible alternative is to "
                 "set 'Current function [A]' to `0` instead."
             )
         if "C-rate" in values and "Current function [A]" in values:
             raise ValueError(
                 "Cannot provide both 'C-rate' and 'Current function [A]' simultaneously"
->>>>>>> 282ff825
             )
         # If the capacity of the cell has been provided, make sure "C-rate" and current
         # match with the stated capacity
@@ -340,15 +294,10 @@
                     value = CrateToCurrent(values["C-rate"], capacity)
                 elif isinstance(values["C-rate"], tuple):
                     data = values["C-rate"][1]
-<<<<<<< HEAD
-                    data[:, 1] = data[:, 1] * capacity
-                    value = (values["C-rate"][0] + "_to_Crate", data)
-=======
                     current_data = np.stack([data[:, 0], data[:, 1] * capacity], axis=1)
                     value = (values["C-rate"][0] + "_to_current", current_data)
                 elif values["C-rate"] == "[input]":
                     value = CrateToCurrent(values["C-rate"], capacity, typ="input")
->>>>>>> 282ff825
                 else:
                     value = values["C-rate"] * capacity
                 self._dict_items["Current function [A]"] = value
@@ -357,10 +306,6 @@
                     value = CurrentToCrate(values["Current function [A]"], capacity)
                 elif isinstance(values["Current function [A]"], tuple):
                     data = values["Current function [A]"][1]
-<<<<<<< HEAD
-                    data[:, 1] = data[:, 1] / capacity
-                    value = (values["Current function [A]"][0] + "_to_current", data)
-=======
                     c_rate_data = np.stack([data[:, 0], data[:, 1] / capacity], axis=1)
                     value = (
                         values["Current function [A]"][0] + "_to_Crate",
@@ -370,7 +315,6 @@
                     value = CurrentToCrate(
                         values["Current function [A]"], capacity, typ="input"
                     )
->>>>>>> 282ff825
                 else:
                     value = values["Current function [A]"] / capacity
                 self._dict_items["C-rate"] = value
@@ -420,21 +364,13 @@
             pybamm.logger.debug("Processing parameters for {!r} (rhs)".format(variable))
             model.rhs[variable] = self.process_symbol(equation)
 
-<<<<<<< HEAD
-        for variable, equation in model.rhs.items():
-=======
         for variable, equation in model.algebraic.items():
->>>>>>> 282ff825
             pybamm.logger.debug(
                 "Processing parameters for {!r} (algebraic)".format(variable)
             )
             model.algebraic[variable] = self.process_symbol(equation)
 
-<<<<<<< HEAD
-        for variable, equation in model.algebraic.items():
-=======
         for variable, equation in model.initial_conditions.items():
->>>>>>> 282ff825
             pybamm.logger.debug(
                 "Processing parameters for {!r} (initial conditions)".format(variable)
             )
@@ -442,11 +378,7 @@
 
         model.boundary_conditions = self.process_boundary_conditions(model)
 
-<<<<<<< HEAD
-        for variable, equation in model.initial_conditions.items():
-=======
         for variable, equation in model.variables.items():
->>>>>>> 282ff825
             pybamm.logger.debug(
                 "Processing parameters for {!r} (variables)".format(variable)
             )
@@ -476,11 +408,7 @@
         new_boundary_conditions = {}
         sides = ["left", "right", "negative tab", "positive tab", "no tab"]
         for variable, bcs in model.boundary_conditions.items():
-<<<<<<< HEAD
-            processed_variable = processing_function(variable)
-=======
             processed_variable = self.process_symbol(variable)
->>>>>>> 282ff825
             new_boundary_conditions[processed_variable] = {}
             for side in sides:
                 try:
@@ -498,26 +426,6 @@
                     # do raise error otherwise (e.g. can't process symbol)
                     else:
                         raise KeyError(err)
-<<<<<<< HEAD
-
-        model.boundary_conditions = new_boundary_conditions
-
-        for variable, equation in model.variables.items():
-            pybamm.logger.debug(
-                "{} parameters for {!r} (variables)".format(
-                    processing.capitalize(), variable
-                )
-            )
-            model.variables[variable] = processing_function(equation)
-        for event, equation in model.events.items():
-            pybamm.logger.debug(
-                "{} parameters for event '{}''".format(processing.capitalize(), event)
-            )
-            model.events[event] = processing_function(equation)
-
-        pybamm.logger.info("Finish setting parameters for {}".format(model.name))
-=======
->>>>>>> 282ff825
 
         return new_boundary_conditions
 
@@ -608,12 +516,9 @@
                 function = pybamm.Scalar(
                     function_name, name=symbol.name
                 ) * pybamm.ones_like(*new_children)
-<<<<<<< HEAD
-=======
             elif isinstance(function_name, pybamm.InputParameter):
                 # Replace the function with an input parameter
                 function = function_name
->>>>>>> 282ff825
             else:
                 # otherwise evaluate the function to create a new PyBaMM object
                 function = function_name(*new_children)
@@ -668,33 +573,6 @@
                     )
                 )
 
-<<<<<<< HEAD
-    def update_scalars(self, symbol):
-        """Update the value of any Scalars in the expression tree.
-
-        Parameters
-        ----------
-        symbol : :class:`pybamm.Symbol`
-            Symbol or Expression tree to update
-
-        Returns
-        -------
-        symbol : :class:`pybamm.Symbol`
-            Symbol with Scalars updated
-
-        """
-        for x in symbol.pre_order():
-            if isinstance(x, pybamm.Scalar):
-                # update any Scalar nodes if their name is in the parameter dict
-                if x.name in self._dict_items.keys():
-                    x.value = self._dict_items[x.name]
-                    # update id
-                    x.set_id()
-
-        return symbol
-
-=======
->>>>>>> 282ff825
     def evaluate(self, symbol):
         """
         Process and evaluate a symbol.
@@ -715,24 +593,13 @@
         else:
             raise ValueError("symbol must evaluate to a constant scalar")
 
-<<<<<<< HEAD
-=======
     def _ipython_key_completions_(self):
         return list(self._dict_items.keys())
 
->>>>>>> 282ff825
 
 class CurrentToCrate:
     "Convert a current function to a C-rate function"
 
-<<<<<<< HEAD
-    def __init__(self, function, capacity):
-        self.function = function
-        self.capacity = capacity
-
-    def __call__(self, t):
-        return self.function(t) / self.capacity
-=======
     def __init__(self, current, capacity, typ="function"):
         self.current = current
         self.capacity = capacity
@@ -743,20 +610,11 @@
             return self.current(t) / self.capacity
         elif self.type == "input":
             return pybamm.InputParameter("Current function [A]") / self.capacity
->>>>>>> 282ff825
 
 
 class CrateToCurrent:
     "Convert a C-rate function to a current function"
 
-<<<<<<< HEAD
-    def __init__(self, function, capacity):
-        self.function = function
-        self.capacity = capacity
-
-    def __call__(self, t):
-        return self.function(t) * self.capacity
-=======
     def __init__(self, Crate, capacity, typ="function"):
         self.Crate = Crate
         self.capacity = capacity
@@ -766,5 +624,4 @@
         if self.type == "function":
             return self.Crate(t) * self.capacity
         elif self.type == "input":
-            return pybamm.InputParameter("C-rate") * self.capacity
->>>>>>> 282ff825
+            return pybamm.InputParameter("C-rate") * self.capacity