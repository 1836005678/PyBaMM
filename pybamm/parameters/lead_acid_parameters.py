#
# Standard parameters for lead-acid battery models
#

import pybamm
from .base_parameters import BaseParameters, NullParameters


class LeadAcidParameters(BaseParameters):
    """
    Standard Parameters for lead-acid battery models

    Layout:
        1. Dimensional Parameters
        2. Dimensional Functions
        3. Scalings
        4. Dimensionless Parameters
        5. Dimensionless Functions
        6. Input Current
    """

    def __init__(self):

        # Get geometric, electrical and thermal parameters
        self.geo = pybamm.geometric_parameters
        self.elec = pybamm.electrical_parameters
        self.therm = pybamm.thermal_parameters

        # Initialize domain parameters
        self.n = DomainLeadAcidParameters("negative", self)
        self.s = DomainLeadAcidParameters("separator", self)
        self.p = DomainLeadAcidParameters("positive", self)
        self.domain_params = {
            "negative": self.n,
            "separator": self.s,
            "positive": self.p,
        }

        # Set parameters and scales
        self._set_dimensional_parameters()
        self._set_scales()
        self._set_dimensionless_parameters()

        # Set input current
        self._set_input_current()

    def _set_dimensional_parameters(self):
        """Defines the dimensional parameters."""

        # Physical constants
        self.R = pybamm.constants.R
        self.F = pybamm.constants.F
        self.T_ref = self.therm.T_ref

        # Macroscale geometry
        self.L_x = self.geo.L_x
        self.L_y = self.geo.L_y
        self.L_z = self.geo.L_z
        self.A_cc = self.geo.A_cc
        self.A_cooling = self.geo.A_cooling
        self.V_cell = self.geo.V_cell
        self.W = self.L_y
        self.H = self.L_z
        self.A_cs = self.A_cc
        self.delta = self.L_x / self.H

        # Electrical
        self.I_typ = self.elec.I_typ
        self.Q = self.elec.Q
        self.C_rate = self.elec.C_rate
        self.n_electrodes_parallel = self.elec.n_electrodes_parallel
        self.n_cells = self.elec.n_cells
        self.i_typ = self.elec.i_typ
        self.voltage_low_cut_dimensional = self.elec.voltage_low_cut_dimensional
        self.voltage_high_cut_dimensional = self.elec.voltage_high_cut_dimensional

        # Electrolyte properties
        self.c_e_typ = pybamm.Parameter("Typical electrolyte concentration [mol.m-3]")
        self.V_w = pybamm.Parameter("Partial molar volume of water [m3.mol-1]")
        self.V_plus = pybamm.Parameter("Partial molar volume of cations [m3.mol-1]")
        self.V_minus = pybamm.Parameter("Partial molar volume of anions [m3.mol-1]")
        self.V_e = (
            self.V_minus + self.V_plus
        )  # Partial molar volume of electrolyte [m3.mol-1]
        self.nu_plus = pybamm.Parameter("Cation stoichiometry")
        self.nu_minus = pybamm.Parameter("Anion stoichiometry")
        self.nu = self.nu_plus + self.nu_minus

        # Other species properties
        self.c_ox_init_dim = pybamm.Parameter("Initial oxygen concentration [mol.m-3]")
        self.c_ox_typ = (
            self.c_e_typ
        )  # pybamm.Parameter("Typical oxygen concentration [mol.m-3]")

        # Electrode properties
        self.V_Pb = pybamm.Parameter("Molar volume of lead [m3.mol-1]")
        self.V_PbO2 = pybamm.Parameter("Molar volume of lead-dioxide [m3.mol-1]")
        self.V_PbSO4 = pybamm.Parameter("Molar volume of lead sulfate [m3.mol-1]")
        # Oxygen
        self.s_plus_Ox_dim = pybamm.Parameter(
            "Signed stoichiometry of cations (oxygen reaction)"
        )
        self.s_w_Ox_dim = pybamm.Parameter(
            "Signed stoichiometry of water (oxygen reaction)"
        )
        self.s_ox_Ox_dim = pybamm.Parameter(
            "Signed stoichiometry of oxygen (oxygen reaction)"
        )
        self.ne_Ox = pybamm.Parameter("Electrons in oxygen reaction")
        self.U_Ox_dim = pybamm.Parameter("Oxygen reference OCP vs SHE [V]")
        # Hydrogen
        self.s_plus_Hy_dim = pybamm.Parameter(
            "Signed stoichiometry of cations (hydrogen reaction)"
        )
        self.s_hy_Hy_dim = pybamm.Parameter(
            "Signed stoichiometry of hydrogen (hydrogen reaction)"
        )
        self.ne_Hy = pybamm.Parameter("Electrons in hydrogen reaction")
        self.U_Hy_dim = pybamm.Parameter("Hydrogen reference OCP vs SHE [V]")

        # Electrolyte properties
        self.M_w = pybamm.Parameter("Molar mass of water [kg.mol-1]")
        self.M_plus = pybamm.Parameter("Molar mass of cations [kg.mol-1]")
        self.M_minus = pybamm.Parameter("Molar mass of anions [kg.mol-1]")
        self.M_e = self.M_minus + self.M_plus  # Molar mass of electrolyte [kg.mol-1]

        # Other species properties
        self.D_ox_dimensional = pybamm.Parameter("Oxygen diffusivity [m2.s-1]")
        self.D_hy_dimensional = pybamm.Parameter("Hydrogen diffusivity [m2.s-1]")
        self.V_ox = pybamm.Parameter(
            "Partial molar volume of oxygen molecules [m3.mol-1]"
        )
        self.V_hy = pybamm.Parameter(
            "Partial molar volume of hydrogen molecules [m3.mol-1]"
        )
        self.M_ox = pybamm.Parameter("Molar mass of oxygen molecules [kg.mol-1]")
        self.M_hy = pybamm.Parameter("Molar mass of hydrogen molecules [kg.mol-1]")

        # Thermal
        self.Delta_T = self.therm.Delta_T

        # SEI parameters (for compatibility)
        self.R_sei_dimensional = pybamm.Scalar(0)
        self.beta_sei = pybamm.Scalar(0)

        for domain in self.domain_params.values():
            domain._set_dimensional_parameters()

        # Electrolyte volumetric capacity
        self.Q_e_max = (
            (
                self.n.L * self.n.eps_max
                + self.s.L * self.s.eps_max
                + self.p.L * self.p.eps_max
            )
            / self.L_x
            / (self.p.prim.s_plus_S - self.n.prim.s_plus_S)
        )
        self.Q_e_max_dimensional = self.Q_e_max * self.c_e_typ * self.F
        self.capacity = (
            self.Q_e_max_dimensional * self.n_electrodes_parallel * self.A_cs * self.L_x
        )

    def t_plus(self, c_e, T):
        """Dimensionless transference number (i.e. c_e is dimensionless)"""
        inputs = {"Electrolyte concentration [mol.m-3]": c_e * self.c_e_typ}
        return pybamm.FunctionParameter("Cation transference number", inputs)

    def D_e_dimensional(self, c_e, T):
        """Dimensional diffusivity in electrolyte."""
        inputs = {"Electrolyte concentration [mol.m-3]": c_e}
        return pybamm.FunctionParameter("Electrolyte diffusivity [m2.s-1]", inputs)

    def kappa_e_dimensional(self, c_e, T):
        """Dimensional electrolyte conductivity."""
        inputs = {"Electrolyte concentration [mol.m-3]": c_e}
        return pybamm.FunctionParameter("Electrolyte conductivity [S.m-1]", inputs)

    def chi_dimensional(self, c_e):
        inputs = {"Electrolyte concentration [mol.m-3]": c_e}
        return pybamm.FunctionParameter("Darken thermodynamic factor", inputs)

    def c_T(self, c_e, c_ox=0, c_hy=0):
        """
        Total liquid molarity [mol.m-3], from thermodynamics. c_k in [mol.m-3].
        """
        return (
            1
            + (2 * self.V_w - self.V_e) * c_e
            + (self.V_w - self.V_ox) * c_ox
            + (self.V_w - self.V_hy) * c_hy
        ) / self.V_w

    def rho_dimensional(self, c_e, c_ox=0, c_hy=0):
        """
        Dimensional density of electrolyte [kg.m-3], from thermodynamics.
        c_k in [mol.m-3].
        """
        return (
            self.M_w / self.V_w
            + (self.M_e - self.V_e * self.M_w / self.V_w) * c_e
            + (self.M_ox - self.V_ox * self.M_w / self.V_w) * c_ox
            + (self.M_hy - self.V_hy * self.M_w / self.V_w) * c_hy
        )

    def m_dimensional(self, c_e):
        """
        Dimensional electrolyte molar mass [mol.kg-1], from thermodynamics.
        c_e in [mol.m-3].
        """
        return c_e * self.V_w / ((1 - c_e * self.V_e) * self.M_w)

    def mu_dimensional(self, c_e):
        """
        Dimensional viscosity of electrolyte [kg.m-1.s-1].
        """
        inputs = {"Electrolyte concentration [mol.m-3]": c_e}
        return pybamm.FunctionParameter("Electrolyte viscosity [kg.m-1.s-1]", inputs)

    def _set_scales(self):
        """Define the scales used in the non-dimensionalisation scheme"""
        for domain in self.domain_params.values():
            domain._set_scales()

        # Concentrations
        self.electrolyte_concentration_scale = self.c_e_typ

        # Electrical
        self.potential_scale = self.R * self.T_ref / self.F
        self.current_scale = self.i_typ

        # Reaction velocity scale
        self.velocity_scale = self.i_typ / (self.c_e_typ * self.F)

        # Discharge timescale
        self.tau_discharge = self.F * self.c_e_typ * self.L_x / self.i_typ

        # Electrolyte diffusion timescale
        self.D_e_typ = self.D_e_dimensional(self.c_e_typ, self.T_ref)
        self.tau_diffusion_e = self.L_x**2 / self.D_e_typ

        # Thermal diffusion timescale
        self.tau_th_yz = self.therm.tau_th_yz

        # Choose discharge timescale
        self.timescale = self.tau_discharge

        # Density
        self.rho_typ = self.rho_dimensional(self.c_e_typ)

        # Viscosity
        self.mu_typ = self.mu_dimensional(self.c_e_typ)

<<<<<<< HEAD
        # Reference OCP
        self.U_n_ref = self.U_n_dimensional(self.c_e_typ, self.T_ref)
        self.U_p_ref = self.U_p_dimensional(self.c_e_typ, self.T_ref)

=======
>>>>>>> a5aca9ca
    def _set_dimensionless_parameters(self):
        """Defines the dimensionless parameters"""

        # Timescale ratios
        self.C_th = self.tau_th_yz / self.timescale

        # Macroscale Geometry
        self.l_x = self.geo.l_x
        self.l_y = self.geo.l_y
        self.l_z = self.geo.l_z
        self.a_cc = self.geo.a_cc
        self.a_cooling = self.geo.a_cooling
        self.v_cell = self.geo.v_cell
        self.l = self.geo.l
        self.delta = self.geo.delta

        # Diffusive kinematic relationship coefficient
        self.omega_i = (
            self.c_e_typ
            * self.M_e
            / self.rho_typ
            * (self.t_plus(1, self.T_ref) + self.M_minus / self.M_e)
        )
        # Migrative kinematic relationship coefficient (electrolyte)
        self.omega_c_e = (
            self.c_e_typ
            * self.M_e
            / self.rho_typ
            * (1 - self.M_w * self.V_e / (self.V_w * self.M_e))
        )
        self.C_e = self.tau_diffusion_e / self.timescale
        # Ratio of viscous pressure scale to osmotic pressure scale (electrolyte)
        self.pi_os_e = (
            self.mu_typ
            * self.velocity_scale
            * self.L_x
            / (self.n.d**2 * self.R * self.T_ref * self.c_e_typ)
        )
        # ratio of electrolyte concentration to electrode concentration, undefined
        self.gamma_e = pybamm.Scalar(1)
        # Reynolds number
        self.Re = self.rho_typ * self.velocity_scale * self.L_x / self.mu_typ

        # Other species properties
        # Oxygen
        self.curlyD_ox = self.D_ox_dimensional / self.D_e_typ
        self.omega_c_ox = (
            self.c_e_typ
            * self.M_ox
            / self.rho_typ
            * (1 - self.M_w * self.V_ox / (self.V_w * self.M_ox))
        )
        # Hydrogen
        self.curlyD_hy = self.D_hy_dimensional / self.D_e_typ
        self.omega_c_hy = (
            self.c_e_typ
            * self.M_hy
            / self.rho_typ
            * (1 - self.M_w * self.V_hy / (self.V_w * self.M_hy))
        )

        # Electrochemical reactions
        # Oxygen
        self.s_plus_Ox = self.s_plus_Ox_dim / self.ne_Ox
        self.s_w_Ox = self.s_w_Ox_dim / self.ne_Ox
        self.s_ox_Ox = self.s_ox_Ox_dim / self.ne_Ox
        # j0_n_Ox_ref = j0_n_Ox_ref_dimensional / j_scale_n
        # Hydrogen
        self.s_plus_Hy = self.s_plus_Hy_dim / self.ne_Hy
        self.s_hy_Hy = self.s_hy_Hy_dim / self.ne_Hy
        # j0_n_Hy_ref = j0_n_Hy_ref_dimensional / j_scale_n
        # j0_p_Hy_ref = j0_p_Hy_ref_dimensional / j_scale_p

        # Electrolyte properties
        self.beta_Ox = -self.c_e_typ * (
            self.s_plus_Ox * self.V_plus
            + self.s_w_Ox * self.V_w
            + self.s_ox_Ox * self.V_ox
        )
        self.beta_Hy = -self.c_e_typ * (
            self.s_plus_Hy * self.V_plus + self.s_hy_Hy * self.V_hy
        )

        # Electrical
        self.ocv_ref = self.p.U_ref - self.n.U_ref
        self.voltage_low_cut = (
            self.voltage_low_cut_dimensional - self.ocv_ref
        ) / self.potential_scale
        self.voltage_high_cut = (
            self.voltage_high_cut_dimensional - self.ocv_ref
        ) / self.potential_scale

        # Thermal
        self.Theta = self.therm.Theta
        self.rho = self.therm.rho

        self.h_edge = self.therm.h_edge
        self.h_total = self.therm.h_total

        self.B = (
            self.i_typ
            * self.R
            * self.T_ref
            * self.tau_th_yz
            / (self.therm.rho_eff_dim_ref * self.F * self.Delta_T * self.L_x)
        )

        self.T_amb_dim = self.therm.T_amb_dim
        self.T_amb = self.therm.T_amb

        # Initial conditions
        self.T_init = self.therm.T_init
        self.q_init = pybamm.Parameter("Initial State of Charge")
        self.c_e_init = self.q_init
        self.c_ox_init = self.c_ox_init_dim / self.c_ox_typ

        for domain in self.domain_params.values():
            domain._set_dimensionless_parameters()

        self.ocv_init = self.p.prim.U_init - self.n.prim.U_init
        # Concatenations
        self.s_plus_S = pybamm.concatenation(
            pybamm.FullBroadcast(
                self.n.prim.s_plus_S, ["negative electrode"], "current collector"
            ),
            pybamm.FullBroadcast(0, ["separator"], "current collector"),
            pybamm.FullBroadcast(
                self.p.prim.s_plus_S, ["positive electrode"], "current collector"
            ),
        )
        self.beta_surf = pybamm.concatenation(
            pybamm.FullBroadcast(
                self.n.beta_surf, ["negative electrode"], "current collector"
            ),
            pybamm.FullBroadcast(0, ["separator"], "current collector"),
            pybamm.FullBroadcast(
                self.p.beta_surf, ["positive electrode"], "current collector"
            ),
        )
        self.beta = pybamm.concatenation(
            pybamm.FullBroadcast(
                self.n.beta, "negative electrode", "current collector"
            ),
            pybamm.FullBroadcast(0, "separator", "current collector"),
            pybamm.FullBroadcast(
                self.p.beta, "positive electrode", "current collector"
            ),
        )
        self.epsilon_init = pybamm.concatenation(
            pybamm.FullBroadcast(
                self.n.epsilon_init, ["negative electrode"], "current collector"
            ),
            pybamm.FullBroadcast(
                self.s.epsilon_init, ["separator"], "current collector"
            ),
            pybamm.FullBroadcast(
                self.p.epsilon_init, ["positive electrode"], "current collector"
            ),
        )

    def D_e(self, c_e, T):
        """Dimensionless electrolyte diffusivity"""
        c_e_dimensional = c_e * self.c_e_typ
        return self.D_e_dimensional(c_e_dimensional, self.T_ref) / self.D_e_typ

    def kappa_e(self, c_e, T):
        """Dimensionless electrolyte conductivity"""
        c_e_dimensional = c_e * self.c_e_typ
        kappa_scale = self.F**2 * self.D_e_typ * self.c_e_typ / (self.R * self.T_ref)
        return self.kappa_e_dimensional(c_e_dimensional, self.T_ref) / kappa_scale

    def chiT_over_c(self, c_e, T):
        """
        chi * (1 + Theta * T) / c,
        as it appears in the electrolyte potential equation
        """
        return self.chi(c_e, T) * (1 + self.Theta * T) / c_e

    def chi(self, c_e, T, c_ox=0, c_hy=0):
        """Thermodynamic factor"""
        return (
            self.chi_dimensional(self.c_e_typ * c_e)
            * (2 * (1 - self.t_plus(c_e, T)))
            / (
                self.V_w
                * self.c_T(self.c_e_typ * c_e, self.c_e_typ * c_ox, self.c_e_typ * c_hy)
            )
        )

    def _set_input_current(self):
        """Set the input current"""

        self.dimensional_current_with_time = pybamm.FunctionParameter(
            "Current function [A]", {"Time [s]": pybamm.t * self.timescale}
        )
        self.dimensional_current_density_with_time = (
            self.dimensional_current_with_time
            / (self.n_electrodes_parallel * self.geo.A_cc)
        )
        self.current_with_time = (
            self.dimensional_current_with_time / self.I_typ * pybamm.sign(self.I_typ)
        )


class DomainLeadAcidParameters(BaseParameters):
    def __init__(self, domain, main_param):
        self.domain = domain
        self.main_param = main_param

        self.geo = getattr(main_param.geo, domain[0])
        self.therm = getattr(main_param.therm, domain[0])

        if domain != "separator":
            self.prim = PhaseLeadAcidParameters("primary", self)
        else:
            self.prim = NullParameters()

        self.phase_params = {"primary": self.prim}

    def _set_dimensional_parameters(self):
        Domain = self.domain.capitalize()
        main = self.main_param

        if self.domain == "separator":
            self.eps_max = pybamm.Parameter("Maximum porosity of separator")
            self.L = self.geo.L
            self.b_e = self.geo.b_e
            self.epsilon_inactive = pybamm.Scalar(0)
            return

        for phase in self.phase_params.values():
            phase._set_dimensional_parameters()

        # Macroscale geometry
        self.L = self.geo.L

        # Microstructure
        self.b_e = self.geo.b_e
        self.b_s = self.geo.b_s
        self.xi = pybamm.Parameter(f"{Domain} electrode morphological parameter")
        # no binder
        self.epsilon_inactive = pybamm.Scalar(0)

        # Electrode properties
        if self.domain == "negative":
            self.DeltaVsurf = (
                main.V_Pb - main.V_PbSO4
            )  # Net Molar Volume consumed in neg electrode [m3.mol-1]
            self.DeltaVliq = (
                main.V_minus - main.V_plus
            )  # Net Molar Volume consumed in electrolyte (neg) [m3.mol-1]
        elif self.domain == "positive":
            self.DeltaVsurf = (
                main.V_PbSO4 - main.V_PbO2
            )  # Net Molar Volume consumed in pos electrode [m3.mol-1]
            self.DeltaVliq = (
                2 * main.V_w - main.V_minus - 3 * main.V_plus
            )  # Net Molar Volume consumed in electrolyte (neg) [m3.mol-1]

        self.d = pybamm.Parameter(f"{Domain} electrode pore size [m]")
        self.eps_max = pybamm.Parameter("Maximum porosity of negative electrode")
        self.Q_max_dimensional = pybamm.Parameter(
            f"{Domain} electrode volumetric capacity [C.m-3]"
        )

        self.C_dl_dimensional = pybamm.Parameter(
            f"{Domain} electrode double-layer capacity [F.m-2]"
        )

        # In lead-acid the current collector and electrodes are the same (same
        # conductivity) but we correct here for Bruggeman. Note that because for
        # lithium-ion we allow electrode conductivity to be a function of temperature,
        # but not the current collector conductivity, here the latter is evaluated at
        # T_ref.
        self.sigma_cc_dimensional = (
            self.sigma_dimensional(main.T_ref) * (1 - self.eps_max) ** self.b_s
        )

    def sigma_dimensional(self, T):
        """Dimensional electrical conductivity"""
        inputs = {"Temperature [K]": T}
        Domain = self.domain.capitalize()
        return pybamm.FunctionParameter(
            f"{Domain} electrode conductivity [S.m-1]", inputs
        )

    def _set_scales(self):
        """Define the scales used in the non-dimensionalisation scheme"""
        Domain = self.domain.capitalize()
        if self.domain == "separator":
            return

        for phase in self.phase_params.values():
            phase._set_scales()

        # Reference OCP
        inputs = {"Electrolyte concentration [mol.m-3]": pybamm.Scalar(1)}
        self.U_ref = pybamm.FunctionParameter(
            f"{Domain} electrode open-circuit potential [V]", inputs
        )

    def _set_dimensionless_parameters(self):
        """Defines the dimensionless parameters"""
        main = self.main_param

        if self.domain == "separator":
            self.l = self.geo.l
            self.epsilon_init = self.eps_max
            self.rho = self.therm.rho
            self.lambda_ = self.therm.lambda_
            return

        for phase in self.phase_params.values():
            phase._set_dimensionless_parameters()

        # Macroscale Geometry
        self.l = self.geo.l

        # In lead-acid the current collector and electrodes are the same (same
        # thickness)
        self.l_cc = self.l

        # Tab geometry
        self.l_tab = self.geo.l_tab
        self.centre_y_tab = self.geo.centre_y_tab
        self.centre_z_tab = self.geo.centre_z_tab

        # Electrode Properties
        self.sigma_cc = (
            self.sigma_cc_dimensional * main.potential_scale / main.i_typ / main.L_x
        )
        self.sigma_cc_prime = self.sigma_cc * main.delta**2
        self.Q_max = self.Q_max_dimensional / (main.c_e_typ * main.F)
        self.beta_U = 1 / self.Q_max

        # Electrolyte properties
        self.beta_surf = (
            -main.c_e_typ * self.DeltaVsurf / self.prim.ne_S
        )  # Molar volume change (lead)
        self.beta_liq = (
            -main.c_e_typ * self.DeltaVliq / self.prim.ne_S
        )  # Molar volume change (electrolyte, neg)
        self.beta = (self.beta_surf + self.beta_liq) * pybamm.Parameter(
            "Volume change factor"
        )

        self.C_dl = (
            self.C_dl_dimensional
            * main.potential_scale
            / self.prim.j_scale
            / main.timescale
        )

        # Thermal
        self.rho_cc = self.therm.rho_cc
        self.rho = self.therm.rho

        self.lambda_cc = self.therm.lambda_cc
        self.lambda_ = self.therm.lambda_

        self.h_tab = self.therm.h_tab
        self.h_cc = self.therm.h_cc

        # Initial conditions
        self.c_init = main.c_e_init
        sgn = -1 if self.domain == "negative" else 1
        self.epsilon_init = (
            self.eps_max
            + sgn * self.beta_surf * main.Q_e_max / self.l * (1 - main.q_init)
        )
        self.curlyU_init = main.Q_e_max * (1.2 - main.q_init) / (self.Q_max * self.l)

    def sigma(self, T):
        """Dimensionless negative electrode electrical conductivity"""
        T_dim = self.main_param.Delta_T * T + self.main_param.T_ref
        return (
            self.sigma_dimensional(T_dim)
            * self.main_param.potential_scale
            / self.main_param.current_scale
            / self.main_param.L_x
        )

    def sigma_prime(self, T):
        """Rescaled dimensionless negative electrode electrical conductivity"""
        return self.sigma(T) * self.main_param.delta**2


class PhaseLeadAcidParameters(BaseParameters):
    def __init__(self, phase, domain_param):
        self.phase = phase

        self.domain_param = domain_param
        self.domain = domain_param.domain
        self.main_param = domain_param.main_param
        self.geo = domain_param.geo.prim

    def _set_dimensional_parameters(self):
        domain, Domain = self.domain_Domain  # Microstructure
        x = (
            pybamm.SpatialVariable(
                f"x_{domain[0]}",
                domain=[f"{domain} electrode"],
                auxiliary_domains={"secondary": "current collector"},
                coord_sys="cartesian",
            )
            * self.main_param.L_x
        )
        self.a_dimensional = pybamm.FunctionParameter(
            f"{Domain} electrode surface area to volume ratio [m-1]",
            {"Through-cell distance (x) [m]": x},
        )

        # Electrochemical reactions
        # Main
        self.s_plus_S_dim = pybamm.Parameter(
            f"{Domain} electrode cation signed stoichiometry"
        )
        self.ne_S = pybamm.Parameter(f"{Domain} electrode electrons in reaction")
        self.s_plus_S = self.s_plus_S_dim / self.ne_S
        self.alpha_bv = pybamm.Parameter(
            f"{Domain} electrode Butler-Volmer transfer coefficient"
        )

    def U_dimensional(self, c_e, T):
        """Dimensional open-circuit voltage [V]"""
        inputs = {
            "Electrolyte molar mass [mol.kg-1]": self.main_param.m_dimensional(c_e)
        }
        Domain = self.domain.capitalize()
        return pybamm.FunctionParameter(
            f"{Domain} electrode open-circuit potential [V]", inputs
        )

    def j0_dimensional(self, c_e, T):
        """Dimensional exchange-current density [A.m-2]"""
        inputs = {"Electrolyte concentration [mol.m-3]": c_e, "Temperature [K]": T}
        Domain = self.domain.capitalize()
        return pybamm.FunctionParameter(
            f"{Domain} electrode exchange-current density [A.m-2]", inputs
        )

    def j0_Ox_dimensional(self, c_e, T):
        """Dimensional oxygen electrode exchange-current density [A.m-2]"""
        inputs = {"Electrolyte concentration [mol.m-3]": c_e, "Temperature [K]": T}
        Domain = self.domain.capitalize()
        return pybamm.FunctionParameter(
            f"{Domain} electrode oxygen exchange-current density [A.m-2]", inputs
        )

    def _set_scales(self):
        """Define the scales used in the non-dimensionalisation scheme"""
        # Microscale (typical values at electrode/current collector interface)
        self.a_typ = pybamm.xyz_average(self.a_dimensional)

        # Electrical
        self.j_scale = self.main_param.i_typ / (self.a_typ * self.main_param.L_x)

    def _set_dimensionless_parameters(self):
        """Defines the dimensionless parameters"""
        main = self.main_param

        # Microstructure
        self.a = self.a_dimensional / self.a_typ
        self.delta_pore = 1 / (self.a_typ * main.L_x)
        self.epsilon_s = 1 - self.domain_param.eps_max

        # Electrochemical reactions
        # Main
        self.ne = self.ne_S

        # Initial conditions
        self.c_init = main.c_e_init
        self.U_init = self.U(main.c_e_init, main.T_init)

        # Electrochemical reactions
        # Oxygen
        self.U_Ox = (main.U_Ox_dim - self.domain_param.U_ref) / main.potential_scale
        self.U_Hy = (main.U_Hy_dim - self.domain_param.U_ref) / main.potential_scale

    def U(self, c_e, T):
        """Dimensionless open-circuit voltage in the negative electrode"""
        c_e_dimensional = c_e * self.main_param.c_e_typ
        T_dim = self.main_param.Delta_T * T + self.main_param.T_ref
        return (
            self.U_dimensional(c_e_dimensional, T_dim) - self.domain_param.U_ref
        ) / self.main_param.potential_scale

    def j0(self, c_e, T):
        """Dimensionless exchange-current density in the negative electrode"""
        c_e_dim = c_e * self.main_param.c_e_typ
        T_dim = self.main_param.Delta_T * T + self.main_param.T_ref
        return self.j0_dimensional(c_e_dim, T_dim) / self.j_scale

    def j0_Ox(self, c_e, T):
        """Dimensionless oxygen exchange-current density in the positive electrode"""
        c_e_dim = c_e * self.main_param.c_e_typ
        T_dim = self.main_param.Delta_T * T + self.main_param.T_ref
        return self.j0_Ox_dimensional(c_e_dim, T_dim) / self.j_scale<|MERGE_RESOLUTION|>--- conflicted
+++ resolved
@@ -251,13 +251,10 @@
         # Viscosity
         self.mu_typ = self.mu_dimensional(self.c_e_typ)
 
-<<<<<<< HEAD
         # Reference OCP
         self.U_n_ref = self.U_n_dimensional(self.c_e_typ, self.T_ref)
         self.U_p_ref = self.U_p_dimensional(self.c_e_typ, self.T_ref)
 
-=======
->>>>>>> a5aca9ca
     def _set_dimensionless_parameters(self):
         """Defines the dimensionless parameters"""
 
