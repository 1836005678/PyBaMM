#
# Solution class
#
import casadi
import numbers
import numpy as np
import pickle
import pybamm
import pandas as pd
from scipy.io import savemat


class Solution(object):
    """
    Class containing the solution of, and various attributes associated with, a PyBaMM
    model.

    Parameters
    ----------
    all_ts : :class:`numpy.array`, size (n,) (or list of these)
        A one-dimensional array containing the times at which the solution is evaluated.
        A list of times can be provided instead to initialize a solution with
        sub-solutions.
    all_ys : :class:`numpy.array`, size (m, n) (or list of these)
        A two-dimensional array containing the values of the solution. y[i, :] is the
        vector of solutions at time t[i].
        A list of ys can be provided instead to initialize a solution with
        sub-solutions.
    model : :class:`pybamm.BaseModel`
        The model that was used to calculate the solution
    all_inputs : dict (or list of these)
        The inputs that were used to calculate the solution
        A list of inputs can be provided instead to initialize a solution with
        sub-solutions.
    t_event : :class:`numpy.array`, size (1,)
        A zero-dimensional array containing the time at which the event happens.
    y_event : :class:`numpy.array`, size (m,)
        A one-dimensional array containing the value of the solution at the time when
        the event happens.
    termination : str
        String to indicate why the solution terminated

    """

    def __init__(
        self,
        all_ts,
        all_ys,
        model,
        all_inputs,
        t_event=None,
        y_event=None,
        termination="final time",
    ):
        if not isinstance(all_ts, list):
            all_ts = [all_ts]
        if not isinstance(all_ys, list):
            all_ys = [all_ys]
        self.all_ts = all_ts
        self.all_ys = all_ys

        self._t_event = t_event
        self._y_event = y_event
        self._termination = termination

        # Set up inputs
        if not isinstance(all_inputs, list):
            for key, value in all_inputs.items():
                if isinstance(value, numbers.Number):
                    all_inputs[key] = np.array([value])
            all_inputs = [all_inputs]
        self.all_inputs = all_inputs
        self.has_symbolic_inputs = any(
            isinstance(v, casadi.MX) for v in all_inputs[0].values()
        )

        # Set up model
        self._model = model

        # Copy the timescale_eval and lengthscale_evals if they exist
        if hasattr(model, "timescale_eval"):
            self.timescale_eval = model.timescale_eval
        else:
            self.timescale_eval = model.timescale.evaluate()
        # self.timescale_eval = model.timescale_eval
        if hasattr(model, "length_scales_eval"):
            self.length_scales_eval = model.length_scales_eval
        else:
            self.length_scales_eval = {
                domain: scale.evaluate()
                for domain, scale in model.length_scales.items()
            }

        self.set_up_time = None
        self.solve_time = None
        self.integration_time = None

        # initiaize empty variables and data
        self._variables = pybamm.FuzzyDict()
        self.data = pybamm.FuzzyDict()

        # Add self as sub-solution for compatibility with ProcessedVariable
        self._sub_solutions = [self]

<<<<<<< HEAD
        # Initialize empty summary variables
        self._summary_variables = None
=======
        # initialize empty cycles
        self.cycles = []
>>>>>>> 2efc0daf

        # Solution now uses CasADi
        pybamm.citations.register("Andersson2019")

    @property
    def t(self):
        """Times at which the solution is evaluated"""
        try:
            return self._t
        except AttributeError:
            self.set_t()
            return self._t

    def set_t(self):
        self._t = np.concatenate(self.all_ts)
        if any(np.diff(self._t) <= 0):
            raise ValueError("Solution time vector must be strictly increasing")

    @property
    def y(self):
        """Values of the solution"""
        try:
            return self._y
        except AttributeError:
            self.set_y()
            return self._y

    def set_y(self):
        if isinstance(self.all_ys[0], (casadi.DM, casadi.MX)):
            self._y = casadi.horzcat(*self.all_ys)
        else:
            self._y = np.hstack(self.all_ys)

    @property
    def model(self):
        """Model used for solution"""
        return self._model

    @property
    def all_inputs_casadi(self):
        try:
            return self._all_inputs_casadi
        except AttributeError:
            self._all_inputs_casadi = [
                casadi.vertcat(*inp.values()) for inp in self.all_inputs
            ]
            return self._all_inputs_casadi

    @property
    def t_event(self):
        """Time at which the event happens"""
        return self._t_event

    @t_event.setter
    def t_event(self, value):
        """Updates the event time"""
        self._t_event = value

    @property
    def y_event(self):
        """Value of the solution at the time of the event"""
        return self._y_event

    @y_event.setter
    def y_event(self, value):
        """Updates the solution at the time of the event"""
        self._y_event = value

    @property
    def termination(self):
        """Reason for termination"""
        return self._termination

    @termination.setter
    def termination(self, value):
        """Updates the reason for termination"""
        self._termination = value

    @property
    def total_time(self):
        return self.set_up_time + self.solve_time

    @property
    def cycles(self):
        return self._cycles

    @cycles.setter
    def cycles(self, cycles):
        self._cycles = cycles
        summary_variables = {var: [] for var in cycles[0].cycle_summary_variables}
        for cycle in cycles:
            for name, value in cycle.cycle_summary_variables.items():
                summary_variables[name].append(value)

        summary_variables["Cycle number"] = range(1, len(cycles) + 1)
        self._summary_variables = {
            name: np.array(value) for name, value in summary_variables.items()
        }

    @property
    def summary_variables(self):
        return self._summary_variables

    def update(self, variables):
        """Add ProcessedVariables to the dictionary of variables in the solution"""
        # Convert single entry to list
        if isinstance(variables, str):
            variables = [variables]
        # Process
        for key in variables:
            pybamm.logger.debug("Post-processing {}".format(key))
            # If there are symbolic inputs then we need to make a
            # ProcessedSymbolicVariable
            if self.has_symbolic_inputs is True:
                var = pybamm.ProcessedSymbolicVariable(self.model.variables[key], self)

            # Otherwise a standard ProcessedVariable is ok
            else:
                var_pybamm = self.model.variables[key]

                if key in self.model._variables_casadi:
                    var_casadi = self.model._variables_casadi[key]
                else:
                    self._t_MX = casadi.MX.sym("t")
                    self._y_MX = casadi.MX.sym("y", self.all_ys[0].shape[0])
                    self._symbolic_inputs_dict = {
                        key: casadi.MX.sym("input", value.shape[0])
                        for key, value in self.all_inputs[0].items()
                    }
                    self._symbolic_inputs = casadi.vertcat(
                        *[p for p in self._symbolic_inputs_dict.values()]
                    )

                    # Convert variable to casadi
                    # Make all inputs symbolic first for converting to casadi
                    var_sym = var_pybamm.to_casadi(
                        self._t_MX, self._y_MX, inputs=self._symbolic_inputs_dict
                    )

                    var_casadi = casadi.Function(
                        "variable",
                        [self._t_MX, self._y_MX, self._symbolic_inputs],
                        [var_sym],
                    )
                    self.model._variables_casadi[key] = var_casadi

                var = pybamm.ProcessedVariable(var_pybamm, var_casadi, self)

            # Save variable and data
            self._variables[key] = var
            self.data[key] = var.data

    def __getitem__(self, key):
        """Read a variable from the solution. Variables are created 'just in time', i.e.
        only when they are called.

        Parameters
        ----------
        key : str
            The name of the variable

        Returns
        -------
        :class:`pybamm.ProcessedVariable`
            A variable that can be evaluated at any time or spatial point. The
            underlying data for this variable is available in its attribute ".data"
        """

        # return it if it exists
        if key in self._variables:
            return self._variables[key]
        else:
            # otherwise create it, save it and then return it
            self.update(key)
            return self._variables[key]

    def plot(self, output_variables=None, **kwargs):
        """
        A method to quickly plot the outputs of the solution. Creates a
        :class:`pybamm.QuickPlot` object (with keyword arguments 'kwargs') and
        then calls :meth:`pybamm.QuickPlot.dynamic_plot`.

        Parameters
        ----------
        output_variables: list, optional
            A list of the variables to plot.
        **kwargs
            Additional keyword arguments passed to
            :meth:`pybamm.QuickPlot.dynamic_plot`.
            For a list of all possible keyword arguments see :class:`pybamm.QuickPlot`.
        """
        return pybamm.dynamic_plot(self, output_variables=output_variables, **kwargs)

    def clear_casadi_attributes(self):
        """Remove casadi objects for pickling, will be computed again automatically"""
        self._t_MX = None
        self._y_MX = None
        self._symbolic_inputs = None
        self._symbolic_inputs_dict = None

    def save(self, filename):
        """Save the whole solution using pickle"""
        # No warning here if len(self.data)==0 as solution can be loaded
        # and used to process new variables

        self.clear_casadi_attributes()
        # Pickle
        with open(filename, "wb") as f:
            pickle.dump(self, f, pickle.HIGHEST_PROTOCOL)

    def save_data(self, filename, variables=None, to_format="pickle", short_names=None):
        """
        Save solution data only (raw arrays)

        Parameters
        ----------
        filename : str
            The name of the file to save data to
        variables : list, optional
            List of variables to save. If None, saves all of the variables that have
            been created so far
        to_format : str, optional
            The format to save to. Options are:

            - 'pickle' (default): creates a pickle file with the data dictionary
            - 'matlab': creates a .mat file, for loading in matlab
            - 'csv': creates a csv file (0D variables only)
        short_names : dict, optional
            Dictionary of shortened names to use when saving. This may be necessary when
            saving to MATLAB, since no spaces or special characters are allowed in
            MATLAB variable names. Note that not all the variables need to be given
            a short name.

        """
        if variables is None:
            # variables not explicitly provided -> save all variables that have been
            # computed
            data = self.data
        else:
            # otherwise, save only the variables specified
            data = {}
            for name in variables:
                data[name] = self[name].data
        if len(data) == 0:
            raise ValueError(
                """
                Solution does not have any data. Please provide a list of variables
                to save.
                """
            )

        # Use any short names if provided
        data_short_names = {}
        short_names = short_names or {}
        for name, var in data.items():
            # change to short name if it exists
            if name in short_names:
                data_short_names[short_names[name]] = var
            else:
                data_short_names[name] = var

        if to_format == "pickle":
            with open(filename, "wb") as f:
                pickle.dump(data_short_names, f, pickle.HIGHEST_PROTOCOL)
        elif to_format == "matlab":
            # Check all the variable names only contain a-z, A-Z or _ or numbers
            for name in data_short_names.keys():
                # Check the string only contains the following ASCII:
                # a-z (97-122)
                # A-Z (65-90)
                # _ (95)
                # 0-9 (48-57) but not in the first position
                for i, s in enumerate(name):
                    if not (
                        97 <= ord(s) <= 122
                        or 65 <= ord(s) <= 90
                        or ord(s) == 95
                        or (i > 0 and 48 <= ord(s) <= 57)
                    ):
                        raise ValueError(
                            "Invalid character '{}' found in '{}'. ".format(s, name)
                            + "MATLAB variable names must only contain a-z, A-Z, _, "
                            "or 0-9 (except the first position). "
                            "Use the 'short_names' argument to pass an alternative "
                            "variable name, e.g. \n\n"
                            "\tsolution.save_data(filename, "
                            "['Electrolyte concentration'], to_format='matlab, "
                            "short_names={'Electrolyte concentration': 'c_e'})"
                        )
            savemat(filename, data_short_names)
        elif to_format == "csv":
            for name, var in data_short_names.items():
                if var.ndim >= 2:
                    raise ValueError(
                        "only 0D variables can be saved to csv, but '{}' is {}D".format(
                            name, var.ndim - 1
                        )
                    )
            df = pd.DataFrame(data_short_names)
            df.to_csv(filename, index=False)
        else:
            raise ValueError("format '{}' not recognised".format(to_format))

    @property
    def sub_solutions(self):
        """List of sub solutions that have been concatenated to form the full solution"""
        return self._sub_solutions

    def __add__(self, other):
        """ Adds two solutions together, e.g. when stepping """
        # Special case: new solution only has one timestep and it is already in the
        # existing solution. In this case, return a copy of the existing solution
        if (
            len(other.all_ts) == 1
            and len(other.all_ts[0]) == 1
            and other.all_ts[0][0] == self.all_ts[-1][-1]
        ):
            return self.copy()

        # Update list of sub-solutions
        if other.all_ts[0][0] == self.all_ts[-1][-1]:
            # Skip first time step if it is repeated
            all_ts = self.all_ts + [other.all_ts[0][1:]] + other.all_ts[1:]
            all_ys = self.all_ys + [other.all_ys[0][:, 1:]] + other.all_ys[1:]
        else:
            all_ts = self.all_ts + other.all_ts
            all_ys = self.all_ys + other.all_ys

        new_sol = Solution(
            all_ts,
            all_ys,
            self.model,
            self.all_inputs + other.all_inputs,
            self.t_event,
            self.y_event,
            self.termination,
        )

        new_sol._all_inputs_casadi = self.all_inputs_casadi + other.all_inputs_casadi

        # Set solution time
        new_sol.solve_time = self.solve_time + other.solve_time
        new_sol.integration_time = self.integration_time + other.integration_time

        # Update termination using the latter solution
        new_sol._termination = other.termination
        new_sol._t_event = other._t_event
        new_sol._y_event = other._y_event

        # Set sub_solutions
        new_sol._sub_solutions = self.sub_solutions + other.sub_solutions

        return new_sol

    def __radd__(self, other):
        """
        Right-side adding with special handling for the case None + Solution (returns
        Solution)
        """
        if other is None:
            return self
        else:
            return other + self

    def copy(self):
        new_sol = self.__class__(
            self.all_ts,
            self.all_ys,
            self.model,
            self.all_inputs,
            self.t_event,
            self.y_event,
            self.termination,
        )
        new_sol._all_inputs_casadi = self.all_inputs_casadi
        new_sol._sub_solutions = self.sub_solutions

        new_sol.solve_time = self.solve_time
        new_sol.integration_time = self.integration_time
        new_sol.set_up_time = self.set_up_time

        return new_sol


class CycleSolution(Solution):
    def __init__(self, *args, **kwargs):
        super().__init__(*args, **kwargs)

    def set_cycle_summary_variables(self, esoh_sim):
        Q = self["Discharge capacity [A.h]"].data
        min_Q = np.min(Q)
        max_Q = np.max(Q)

        cycle_summary_variables = {
            "Minimum discharge capacity [A.h]": min_Q,
            "Maximum discharge capacity [A.h]": max_Q,
            "Measured capacity [A.h]": max_Q - min_Q,
        }

        V_min = esoh_sim.parameter_values["Lower voltage cut-off [V]"]
        V_max = esoh_sim.parameter_values["Upper voltage cut-off [V]"]
        C_n = self["Negative electrode capacity [A.h]"].data[-1]
        C_p = self["Positive electrode capacity [A.h]"].data[-1]
        n_Li = self["Total lithium in particles [mol]"].data[-1]

        # Solve the esoh model and add outputs to the summary variables
        # temporarily turn off logger
        esoh_sol = esoh_sim.solve(
            [0],
            inputs={
                "V_min": V_min,
                "V_max": V_max,
                "C_n": C_n,
                "C_p": C_p,
                "n_Li": n_Li,
            },
        )
        # Update initial conditions for the next cycle
        esoh_sim.built_model.set_initial_conditions_from(esoh_sol)

        for var in esoh_sol.model.variables:
            cycle_summary_variables[var] = esoh_sol[var].data[0]

        self.cycle_summary_variables = cycle_summary_variables


def make_cycle_solution(step_solutions, esoh_sim):
    sum_sols = step_solutions[0].copy()
    for step_solution in step_solutions[1:]:
        sum_sols = sum_sols + step_solution

    cycle_solution = CycleSolution(
        sum_sols.all_ts,
        sum_sols.all_ys,
        sum_sols.model,
        sum_sols.all_inputs,
        sum_sols.t_event,
        sum_sols.y_event,
        sum_sols.termination,
    )
    cycle_solution._all_inputs_casadi = sum_sols.all_inputs_casadi
    cycle_solution._sub_solutions = sum_sols.sub_solutions

    cycle_solution.solve_time = sum_sols.solve_time
    cycle_solution.integration_time = sum_sols.integration_time
    cycle_solution.set_up_time = sum_sols.set_up_time

    cycle_solution.steps = step_solutions

    cycle_solution.set_cycle_summary_variables(esoh_sim)

    return cycle_solution<|MERGE_RESOLUTION|>--- conflicted
+++ resolved
@@ -102,13 +102,11 @@
         # Add self as sub-solution for compatibility with ProcessedVariable
         self._sub_solutions = [self]
 
-<<<<<<< HEAD
+        # initialize empty cycles
+        self.cycles = []
+
         # Initialize empty summary variables
         self._summary_variables = None
-=======
-        # initialize empty cycles
-        self.cycles = []
->>>>>>> 2efc0daf
 
         # Solution now uses CasADi
         pybamm.citations.register("Andersson2019")
