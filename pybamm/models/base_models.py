#
# Base model class
#
import pybamm

import numbers
import os


class BaseModel(object):
    """Base model class for other models to extend.

    Attributes
    ----------

    rhs: dict
        A dictionary that maps expressions (variables) to expressions that represent
        the rhs
    algebraic: dict
        A dictionary that maps expressions (variables) to expressions that represent
        the algebraic equations. The algebraic expressions are assumed to equate
        to zero. Note that all the variables in the model must exist in the keys of
        `rhs` or `algebraic`.
    initial_conditions: dict
        A dictionary that maps expressions (variables) to expressions that represent
        the initial conditions for the state variables y. The initial conditions for
        algebraic variables are provided as initial guesses to a root finding algorithm
        that calculates consistent initial conditions.
    boundary_conditions: dict
        A dictionary that maps expressions (variables) to expressions that represent
        the boundary conditions
    variables: dict
        A dictionary that maps strings to expressions that represent
        the useful variables
    events: list
        A list of events that should cause the solver to terminate (e.g. concentration
        goes negative)

    """

    def __init__(self):
        # Initialise empty model
        self._rhs = {}
        self._algebraic = {}
        self._initial_conditions = {}
        self._boundary_conditions = {}
        self._variables = {}
        self._events = []
        self._concatenated_rhs = None
        self._concatenated_initial_conditions = None
        self._mass_matrix = None
        self._jacobian = None

        # Default behaviour is to use the jacobian
        self.use_jacobian = True

    def _set_dict(self, dict, name):
        """
        Convert any scalar equations in dict to 'pybamm.Scalar'
        and check that domains are consistent
        """
        # Convert any numbers to a pybamm.Scalar
        for var, eqn in dict.items():
            if isinstance(eqn, numbers.Number):
                dict[var] = pybamm.Scalar(eqn)

        if not all(
            [
                variable.domain == equation.domain or equation.domain == []
                for variable, equation in dict.items()
            ]
        ):
            raise pybamm.DomainError(
                "variable and equation in '{}' must have the same domain".format(name)
            )

        return dict

    @property
    def name(self):
        return self._name

    @name.setter
    def name(self, value):
        self._name = value

    @property
    def rhs(self):
        return self._rhs

    @rhs.setter
    def rhs(self, rhs):
        self._rhs = self._set_dict(rhs, "rhs")

    @property
    def algebraic(self):
        return self._algebraic

    @algebraic.setter
    def algebraic(self, algebraic):
        self._algebraic = self._set_dict(algebraic, "algebraic")

    @property
    def initial_conditions(self):
        return self._initial_conditions

    @initial_conditions.setter
    def initial_conditions(self, initial_conditions):
        self._initial_conditions = self._set_dict(
            initial_conditions, "initial_conditions"
        )

    @property
    def boundary_conditions(self):
        return self._boundary_conditions

    @boundary_conditions.setter
    def boundary_conditions(self, boundary_conditions):
        # Convert any numbers to a pybamm.Scalar
        for var, bcs in boundary_conditions.items():
            for side, bc in bcs.items():
                if isinstance(bc[0], numbers.Number):
                    # typ is the type of the bc, e.g. "Dirichlet" or "Neumann"
                    eqn, typ = boundary_conditions[var][side]
                    boundary_conditions[var][side] = (pybamm.Scalar(eqn), typ)
                # Check types
                if bc[1] not in ["Dirichlet", "Neumann"]:
                    raise pybamm.ModelError(
                        """
                        boundary condition types must be Dirichlet or Neumann, not '{}'
                        """.format(
                            bc[1]
                        )
                    )
        self._boundary_conditions = boundary_conditions

    @property
    def variables(self):
        return self._variables

    @variables.setter
    def variables(self, variables):
        self._variables = variables

    @property
    def events(self):
        return self._events

    @events.setter
    def events(self, events):
        self._events = events

    @property
    def concatenated_rhs(self):
        return self._concatenated_rhs

    @concatenated_rhs.setter
    def concatenated_rhs(self, concatenated_rhs):
        self._concatenated_rhs = concatenated_rhs

    @property
    def concatenated_initial_conditions(self):
        return self._concatenated_initial_conditions

    @concatenated_initial_conditions.setter
    def concatenated_initial_conditions(self, concatenated_initial_conditions):
        self._concatenated_initial_conditions = concatenated_initial_conditions

    @property
    def mass_matrix(self):
        return self._mass_matrix

    @mass_matrix.setter
    def mass_matrix(self, mass_matrix):
        self._mass_matrix = mass_matrix

    @property
    def jacobian(self):
        return self._jacobian

    @jacobian.setter
    def jacobian(self, jacobian):
        self._jacobian = jacobian

    def __getitem__(self, key):
        return self.rhs[key]

    def update(self, *submodels):
        """
        Update model to add new physics from submodels

        Parameters
        ----------
        submodel : iterable of :class:`pybamm.BaseModel`
            The submodels from which to create new model
        """
        for submodel in submodels:

            # check and then update dicts
            self.check_and_combine_dict(self._rhs, submodel.rhs)
            self.check_and_combine_dict(self._algebraic, submodel.algebraic)
            self.check_and_combine_dict(
                self._initial_conditions, submodel.initial_conditions
            )
            self.check_and_combine_dict(
                self._boundary_conditions, submodel.boundary_conditions
            )
            self.variables.update(submodel.variables)  # keys are strings so no check
            self._events.extend(submodel.events)

    def check_and_combine_dict(self, dict1, dict2):
        # check that the key ids are distinct
        ids1 = set(x.id for x in dict1.keys())
        ids2 = set(x.id for x in dict2.keys())
        if len(ids1.intersection(ids2)) != 0:
            raise pybamm.ModelError("Submodel incompatible: duplicate variables")
        dict1.update(dict2)

    def check_well_posedness(self, post_discretisation=False):
        """
        Check that the model is well-posed by executing the following tests:
        - Model is not over- or underdetermined, by comparing keys and equations in rhs
        and algebraic. Overdetermined if more equations than variables, underdetermined
        if more variables than equations.
        - There is an initial condition in self.initial_conditions for each
        variable/equation pair in self.rhs
        - There are appropriate boundary conditions in self.boundary_conditions for each
        variable/equation pair in self.rhs and self.algebraic

        Parameters
        ----------
        post_discretisation : boolean
            A flag indicating tests to be skipped after discretisation
        """
        # Equations (differential and algebraic)
        # Get all the variables from differential and algebraic equations
        vars_in_rhs_keys = set()
        vars_in_algebraic_keys = set()
        vars_in_eqns = set()
        # Get all variables ids from rhs and algebraic keys and equations
        # For equations we look through the whole expression tree.
        # "Variables" can be Concatenations so we also have to look in the whole
        # expression tree
        for var, eqn in self.rhs.items():
            vars_in_rhs_keys.update(
                [x.id for x in var.pre_order() if isinstance(x, pybamm.Variable)]
            )
            vars_in_eqns.update(
                [x.id for x in eqn.pre_order() if isinstance(x, pybamm.Variable)]
            )
        for var, eqn in self.algebraic.items():
            vars_in_algebraic_keys.update(
                [x.id for x in var.pre_order() if isinstance(x, pybamm.Variable)]
            )
            vars_in_eqns.update(
                [x.id for x in eqn.pre_order() if isinstance(x, pybamm.Variable)]
            )
        # If any keys are repeated between rhs and algebraic then the model is
        # overdetermined
        if not set(vars_in_rhs_keys).isdisjoint(vars_in_algebraic_keys):
            raise pybamm.ModelError("model is overdetermined (repeated keys)")
        # If any algebraic keys don't appear in the eqns then the model is
        # overdetermined (but rhs keys can be absent from the eqns, e.g. dcdt = -1 is
        # fine)
        # Skip this step after discretisation, as any variables in the equations will
        # have been discretised to slices but keys will still be variables
        extra_algebraic_keys = vars_in_algebraic_keys.difference(vars_in_eqns)
        if extra_algebraic_keys and not post_discretisation:
            raise pybamm.ModelError("model is overdetermined (extra algebraic keys)")
        # If any variables in the equations don't appear in the keys then the model is
        # underdetermined
        vars_in_keys = vars_in_rhs_keys.union(vars_in_algebraic_keys)
        extra_variables = vars_in_eqns.difference(vars_in_keys)
        if extra_variables:
            raise pybamm.ModelError("model is underdetermined (too many variables)")
        # Before discretisation, each algebraic equation key must appear in the equation
        # After discretisation, there must be at least one StateVector in each algebraic
        # equation
        if not post_discretisation:
            # After the model has been defined, each algebraic equation key should
            # appear in that algebraic equation
            for var, eqn in self.algebraic.items():
                if not any(x.id == var.id for x in eqn.pre_order()):
                    raise pybamm.ModelError(
                        "each variable in the algebraic eqn keys must appear in the eqn"
                    )
        else:
            # variables in keys don't get discretised so they will no longer match
            # with the state vectors in the algebraic equations. Instead, we check
            # that each algebraic equation contains some StateVector
            for eqn in self.algebraic.values():
                if not any(isinstance(x, pybamm.StateVector) for x in eqn.pre_order()):
                    raise pybamm.ModelError(
                        "each algebraic equation must contain at least one StateVector"
                    )

        # Initial conditions
        for var in self.rhs.keys():
            if var not in self.initial_conditions.keys():
                raise pybamm.ModelError(
                    """no initial condition given for variable '{}'""".format(var)
                )

        # Boundary conditions
        for var, eqn in {**self.rhs, **self.algebraic}.items():
            if eqn.has_spatial_derivatives():
                # Variable must be in the boundary conditions
                if not any(
                    var.id == symbol.id for symbol in self.boundary_conditions.keys()
                ):
                    raise pybamm.ModelError(
                        """
                        no boundary condition given for variable '{}' with equation '{}'
                        """.format(
                            var, eqn
                        )
                    )

        # Standard Output Variables
        for output, expression in self._variables.items():
            if expression is None:
                raise pybamm.ModelError(
                    """The standard output variable '{}' which is
                    required for testing has not been supplied.""".format(
                        output
                    )
                )


class StandardBatteryBaseModel(BaseModel):
    """
    Base model class with some default settings and required variables

    **Extends:** :class:`StandardBatteryBaseModel`
    """

    def __init__(self):
        super().__init__()

        # Default parameter values, geometry, submesh, spatial methods and solver
        # Lion parameters left as default parameter set for tests
        input_path = os.path.join(os.getcwd(), "input", "parameters", "lithium-ion")
        self.default_parameter_values = pybamm.ParameterValues(
            os.path.join(
                input_path, "mcmb2528_lif6-in-ecdmc_lico2_parameters_Dualfoil.csv"
            ),
            {
<<<<<<< HEAD
                "Typical current [A]": 1,
=======
                "Typical current": 1,
>>>>>>> 4cfdc054
                "Current function": os.path.join(
                    os.getcwd(),
                    "pybamm",
                    "parameters",
                    "standard_current_functions",
                    "constant_current.py",
                ),
                "Electrolyte diffusivity": os.path.join(
                    input_path, "electrolyte_diffusivity_Capiglia1999.py"
                ),
                "Electrolyte conductivity": os.path.join(
                    input_path, "electrolyte_conductivity_Capiglia1999.py"
                ),
                "Negative electrode OCV": os.path.join(
                    input_path, "graphite_mcmb2528_ocp_Dualfoil.py"
                ),
                "Positive electrode OCV": os.path.join(
                    input_path, "lico2_ocp_Dualfoil.py"
                ),
                "Negative electrode diffusivity": os.path.join(
                    input_path, "graphite_mcmb2528_diffusivity_Dualfoil.py"
                ),
                "Positive electrode diffusivity": os.path.join(
                    input_path, "lico2_diffusivity_Dualfoil.py"
                ),
            },
        )
        self.default_geometry = pybamm.Geometry("1D macro", "1+1D micro")
        var = pybamm.standard_spatial_vars
        self.default_var_pts = {
            var.x_n: 40,
            var.x_s: 25,
            var.x_p: 35,
            var.r_n: 10,
            var.r_p: 10,
        }
        self.default_submesh_types = {
            "negative electrode": pybamm.Uniform1DSubMesh,
            "separator": pybamm.Uniform1DSubMesh,
            "positive electrode": pybamm.Uniform1DSubMesh,
            "negative particle": pybamm.Uniform1DSubMesh,
            "positive particle": pybamm.Uniform1DSubMesh,
        }
        self.default_spatial_methods = {
            "macroscale": pybamm.FiniteVolume,
            "negative particle": pybamm.FiniteVolume,
            "positive particle": pybamm.FiniteVolume,
        }
        try:
            self.default_solver = pybamm.ScikitsOdeSolver()
        except ImportError:
            self.default_solver = pybamm.ScipySolver()

        # Standard output variables
        # Interfacial current
        self.variables.update(
            {
                "Negative electrode current density": None,
                "Positive electrode current density": None,
                "Electrolyte current density": None,
                "Interfacial current density": None,
                "Exchange-current density": None,
            }
        )

        self.variables.update(
            {
                "Negative electrode current density [A m-2]": None,
                "Positive electrode current density [A m-2]": None,
                "Electrolyte current density [A m-2]": None,
                "Interfacial current density [A m-2]": None,
                "Exchange-current density [A m-2]": None,
            }
        )
        # Voltage
        self.variables.update(
            {
                "Negative electrode open circuit potential": None,
                "Positive electrode open circuit potential": None,
                "Average negative electrode open circuit potential": None,
                "Average positive electrode open circuit potential": None,
                "Average open circuit voltage": None,
                "Measured open circuit voltage": None,
                "Terminal voltage": None,
            }
        )

        self.variables.update(
            {
                "Negative electrode open circuit potential [V]": None,
                "Positive electrode open circuit potential [V]": None,
                "Average negative electrode open circuit potential [V]": None,
                "Average positive electrode open circuit potential [V]": None,
                "Average open circuit voltage [V]": None,
                "Measured open circuit voltage [V]": None,
                "Terminal voltage [V]": None,
            }
        )

        # Overpotentials
        self.variables.update(
            {
                "Negative reaction overpotential": None,
                "Positive reaction overpotential": None,
                "Average negative reaction overpotential": None,
                "Average positive reaction overpotential": None,
                "Average reaction overpotential": None,
                "Average electrolyte overpotential": None,
                "Average solid phase ohmic losses": None,
            }
        )

        self.variables.update(
            {
                "Negative reaction overpotential [V]": None,
                "Positive reaction overpotential [V]": None,
                "Average negative reaction overpotential [V]": None,
                "Average positive reaction overpotential [V]": None,
                "Average reaction overpotential [V]": None,
                "Average electrolyte overpotential [V]": None,
                "Average solid phase ohmic losses [V]": None,
            }
        )
        # Concentration
        self.variables.update(
            {
                "Electrolyte concentration": None,
                "Electrolyte concentration [mols m-3]": None,
            }
        )

        # Potential
        self.variables.update(
            {
                "Negative electrode potential [V]": None,
                "Positive electrode potential [V]": None,
                "Electrolyte potential [V]": None,
            }
        )

        # Current
        icell = pybamm.electrical_parameters.current_with_time
        icell_dim = pybamm.electrical_parameters.dimensional_current_density_with_time
        I = pybamm.electrical_parameters.dimensional_current_with_time
        self.variables.update(
            {
                "Total current density": icell,
                "Total current density [A m-2]": icell_dim,
                "Current [A]": I,
            }
        )
        # Time
        self.variables.update({"Time": pybamm.t})
        # x-position
        var = pybamm.standard_spatial_vars
        L_x = pybamm.geometric_parameters.L_x
        self.variables.update(
            {
                "x": var.x,
                "x [m]": var.x * L_x,
                "x_n": var.x_n,
                "x_n [m]": var.x_n * L_x,
                "x_s": var.x_s,
                "x_s [m]": var.x_s * L_x,
                "x_p": var.x_p,
                "x_p [m]": var.x_p * L_x,
            }
        )


class SubModel(StandardBatteryBaseModel):
    def __init__(self, set_of_parameters):
        super().__init__()
        self.set_of_parameters = set_of_parameters
        # Initialise empty variables (to avoid overwriting with 'None')
        self.variables = {}


class LeadAcidBaseModel(StandardBatteryBaseModel):
    """
    Overwrites default parameters from Base Model with default parameters for
    lead-acid models

    **Extends:** :class:`StandardBatteryBaseModel`

    """

    def __init__(self):
        super().__init__()

        # Overwrite default parameter values
        input_path = os.path.join(os.getcwd(), "input", "parameters", "lead-acid")
        self.default_parameter_values = pybamm.ParameterValues(
            "input/parameters/lead-acid/default.csv",
            {
<<<<<<< HEAD
                "Typical current [A]": 1,
=======
                "Typical current": 1,
>>>>>>> 4cfdc054
                "Current function": os.path.join(
                    os.getcwd(),
                    "pybamm",
                    "parameters",
                    "standard_current_functions",
                    "constant_current.py",
                ),
                "Electrolyte diffusivity": os.path.join(
                    input_path, "electrolyte_diffusivity_Gu1997.py"
                ),
                "Electrolyte conductivity": os.path.join(
                    input_path, "electrolyte_conductivity_Gu1997.py"
                ),
                "Darken thermodynamic factor": os.path.join(
                    input_path, "darken_thermodynamic_factor_Chapman1968.py"
                ),
                "Negative electrode OCV": os.path.join(
                    input_path, "lead_electrode_ocv_Bode1977.py"
                ),
                "Positive electrode OCV": os.path.join(
                    input_path, "lead_dioxide_electrode_ocv_Bode1977.py"
                ),
            },
        )

        # Overwrite geometry
        self.default_geometry = pybamm.Geometry("1D macro")

        # Standard time variable
        time_scale = pybamm.standard_parameters_lead_acid.tau_discharge
        I = pybamm.electrical_parameters.dimensional_current_with_time
        self.variables.update(
            {
                "Time [s]": pybamm.t * time_scale,
                "Time [min]": pybamm.t * time_scale / 60,
                "Time [h]": pybamm.t * time_scale / 3600,
                "Discharge capacity [Ah]": I * pybamm.t * time_scale / 3600,
            }
        )


class LithiumIonBaseModel(StandardBatteryBaseModel):
    """
    Overwrites default parameters from Base Model with default parameters for
    lithium-ion models

    **Extends:** :class:`StandardBatteryBaseModel`

    """

    def __init__(self):
        super().__init__()

        # Additional standard output variables
        # Time
        time_scale = pybamm.standard_parameters_lead_acid.tau_discharge
        I = pybamm.electrical_parameters.dimensional_current_with_time
        self.variables.update(
            {
                "Time [s]": pybamm.t * time_scale,
                "Time [min]": pybamm.t * time_scale / 60,
                "Time [h]": pybamm.t * time_scale / 3600,
                "Discharge capacity [Ah]": I * pybamm.t * time_scale / 3600,
            }
        )

        # Particle concentration and position
        self.variables.update(
            {
                "Negative particle concentration": None,
                "Positive particle concentration": None,
                "Negative particle surface concentration": None,
                "Positive particle surface concentration": None,
                "Negative particle concentration [mols m-3]": None,
                "Positive particle concentration [mols m-3]": None,
                "Negative particle surface concentration [mols m-3]": None,
                "Positive particle surface concentration [mols m-3]": None,
            }
        )
        var = pybamm.standard_spatial_vars
        param = pybamm.geometric_parameters
        self.variables.update(
            {
                "r_n": var.r_n,
                "r_n [m]": var.r_n * param.R_n,
                "r_p": var.r_p,
                "r_p [m]": var.r_p * param.R_p,
            }
        )<|MERGE_RESOLUTION|>--- conflicted
+++ resolved
@@ -345,11 +345,7 @@
                 input_path, "mcmb2528_lif6-in-ecdmc_lico2_parameters_Dualfoil.csv"
             ),
             {
-<<<<<<< HEAD
                 "Typical current [A]": 1,
-=======
-                "Typical current": 1,
->>>>>>> 4cfdc054
                 "Current function": os.path.join(
                     os.getcwd(),
                     "pybamm",
@@ -545,11 +541,7 @@
         self.default_parameter_values = pybamm.ParameterValues(
             "input/parameters/lead-acid/default.csv",
             {
-<<<<<<< HEAD
                 "Typical current [A]": 1,
-=======
-                "Typical current": 1,
->>>>>>> 4cfdc054
                 "Current function": os.path.join(
                     os.getcwd(),
                     "pybamm",
