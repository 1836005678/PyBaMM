#
# Composite model for Ohm's law in the electrode
#
import pybamm

from .base_ohm import BaseModel


class Composite(BaseModel):
    """An explicit composite leading and first order solution to solid phase
    current conservation with ohm's law. Note that the returned current density is
    only the leading order approximation.

    Parameters
    ----------
    param : parameter class
        The parameters to use for this submodel
    domain : str
        Either 'Negative electrode' or 'Positive electrode'

    **Extends:** :class:`pybamm.BaseOhm`
    """

    def __init__(self, param, domain):
        super().__init__(param, domain)

    def get_coupled_variables(self, variables):

        i_boundary_cc_0 = variables["Leading-order current collector current density"]

        # import parameters and spatial variables
        l_n = self.param.l_n
        l_p = self.param.l_p
        x_n = pybamm.standard_spatial_vars.x_n
        x_p = pybamm.standard_spatial_vars.x_p

        tor_0 = variables[
            "Leading-order x-averaged " + self.domain.lower() + " electrode tortuosity"
        ]
        phi_s_cn = variables["Negative current collector potential"]

        if self._domain == "Negative":
            sigma_eff_0 = self.param.sigma_n * tor_0
<<<<<<< HEAD
            phi_s = pybamm.PrimaryBroadcast(
                phi_s_cn, "negative electrode"
            ) + pybamm.PrimaryBroadcast(
                i_boundary_cc_0 / sigma_eff_0, "negative electrode"
            ) * (
                x_n * (x_n - 2 * l_n) / (2 * l_n)
            )
            i_s = pybamm.PrimaryBroadcast(i_boundary_cc_0, "negative electrode") * (
                1 - x_n / l_n
            )
=======
            phi_s = phi_s_cn + (i_boundary_cc_0 / sigma_eff_0) * (
                x_n * (x_n - 2 * l_n) / (2 * l_n)
            )
            i_s = i_boundary_cc_0 * (1 - x_n / l_n)
>>>>>>> e5d5c122

        elif self.domain == "Positive":
            delta_phi_p_av = variables[
                "X-averaged positive electrode surface potential difference"
            ]
            phi_e_p_av = variables["X-averaged positive electrolyte potential"]

            sigma_eff_0 = self.param.sigma_p * tor_0

            const = (
                delta_phi_p_av
                + phi_e_p_av
                + (i_boundary_cc_0 / sigma_eff_0) * (1 - l_p / 3)
            )

<<<<<<< HEAD
            phi_s = pybamm.PrimaryBroadcast(
                const, ["positive electrode"]
            ) - pybamm.PrimaryBroadcast(
                i_boundary_cc_0 / sigma_eff_0, "positive electrode"
            ) * (
                x_p + (x_p - 1) ** 2 / (2 * l_p)
            )
            i_s = pybamm.PrimaryBroadcast(i_boundary_cc_0, "positive electrode") * (
                1 - (1 - x_p) / l_p
            )
=======
            phi_s = const - (i_boundary_cc_0 / sigma_eff_0) * (
                x_p + (x_p - 1) ** 2 / (2 * l_p)
            )
            i_s = i_boundary_cc_0 * (1 - (1 - x_p) / l_p)
>>>>>>> e5d5c122

        variables.update(self._get_standard_potential_variables(phi_s))
        variables.update(self._get_standard_current_variables(i_s))

        if self.domain == "Positive":
            variables.update(self._get_standard_whole_cell_variables(variables))

        return variables

    def set_boundary_conditions(self, variables):

        phi_s = variables[self.domain + " electrode potential"]
        tor_0 = variables[
            "Leading-order x-averaged " + self.domain.lower() + " electrode tortuosity"
        ]
        i_boundary_cc_0 = variables["Leading-order current collector current density"]

        if self.domain == "Negative":
            lbc = (pybamm.Scalar(0), "Dirichlet")
            rbc = (pybamm.Scalar(0), "Neumann")

        elif self.domain == "Positive":
            lbc = (pybamm.Scalar(0), "Neumann")
            sigma_eff_0 = self.param.sigma_p * tor_0
            rbc = (-i_boundary_cc_0 / sigma_eff_0, "Neumann")

        self.boundary_conditions[phi_s] = {"left": lbc, "right": rbc}<|MERGE_RESOLUTION|>--- conflicted
+++ resolved
@@ -41,23 +41,10 @@
 
         if self._domain == "Negative":
             sigma_eff_0 = self.param.sigma_n * tor_0
-<<<<<<< HEAD
-            phi_s = pybamm.PrimaryBroadcast(
-                phi_s_cn, "negative electrode"
-            ) + pybamm.PrimaryBroadcast(
-                i_boundary_cc_0 / sigma_eff_0, "negative electrode"
-            ) * (
-                x_n * (x_n - 2 * l_n) / (2 * l_n)
-            )
-            i_s = pybamm.PrimaryBroadcast(i_boundary_cc_0, "negative electrode") * (
-                1 - x_n / l_n
-            )
-=======
             phi_s = phi_s_cn + (i_boundary_cc_0 / sigma_eff_0) * (
                 x_n * (x_n - 2 * l_n) / (2 * l_n)
             )
             i_s = i_boundary_cc_0 * (1 - x_n / l_n)
->>>>>>> e5d5c122
 
         elif self.domain == "Positive":
             delta_phi_p_av = variables[
@@ -73,23 +60,10 @@
                 + (i_boundary_cc_0 / sigma_eff_0) * (1 - l_p / 3)
             )
 
-<<<<<<< HEAD
-            phi_s = pybamm.PrimaryBroadcast(
-                const, ["positive electrode"]
-            ) - pybamm.PrimaryBroadcast(
-                i_boundary_cc_0 / sigma_eff_0, "positive electrode"
-            ) * (
-                x_p + (x_p - 1) ** 2 / (2 * l_p)
-            )
-            i_s = pybamm.PrimaryBroadcast(i_boundary_cc_0, "positive electrode") * (
-                1 - (1 - x_p) / l_p
-            )
-=======
             phi_s = const - (i_boundary_cc_0 / sigma_eff_0) * (
                 x_p + (x_p - 1) ** 2 / (2 * l_p)
             )
             i_s = i_boundary_cc_0 * (1 - (1 - x_p) / l_p)
->>>>>>> e5d5c122
 
         variables.update(self._get_standard_potential_variables(phi_s))
         variables.update(self._get_standard_current_variables(i_s))
