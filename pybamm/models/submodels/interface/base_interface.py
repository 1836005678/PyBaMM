--- conflicted
+++ resolved
@@ -282,23 +282,6 @@
         reaction_name = self.reaction_name
         phase_name = self.phase_name
 
-<<<<<<< HEAD
-        if reaction_name == " SEI on cracks":
-            roughness = variables["Negative electrode roughness ratio"] - 1
-            roughness_av = variables[
-                "X-averaged negative electrode roughness ratio"
-            ] - 1
-        else:
-            roughness = 1
-            roughness_av = 1
-
-        a = variables[f"{Domain} electrode surface area to volume ratio"]
-        a_av = variables[f"X-averaged {domain} electrode surface area to volume ratio"]
-        j = variables[f"{Domain} electrode{reaction_name} interfacial current density"]
-        j_av = variables[
-            f"X-averaged {domain} electrode{reaction_name} interfacial current density"
-        ]
-=======
         if isinstance(self, pybamm.kinetics.NoReaction):
             a = 1
         else:
@@ -308,30 +291,27 @@
         j = variables[f"{Domain} electrode {reaction_name}interfacial current density"]
         a_j = a * j
         a_j_av = pybamm.x_average(a_j)
->>>>>>> 74d8f9c5
         scale = self.param.i_typ / self.param.L_x
+
+        if reaction_name == " SEI on cracks":
+            roughness = variables["Negative electrode roughness ratio"] - 1
+            roughness_av = variables[
+                "X-averaged negative electrode roughness ratio"
+            ] - 1
+        else:
+            roughness = 1
+            roughness_av = 1
 
         variables.update(
             {
-<<<<<<< HEAD
                 f"{Domain} electrode{reaction_name} volumetric "
-                "interfacial current density": a * j * roughness,
+                "interfacial current density": a_j * roughness,
                 f"X-averaged {domain} electrode{reaction_name} volumetric "
-                "interfacial current density": a_av * j_av * roughness_av,
+                "interfacial current density": a_j_av * roughness_av,
                 f"{Domain} electrode{reaction_name} volumetric "
-                "interfacial current density [A.m-3]": scale * a * j * roughness,
+                "interfacial current density [A.m-3]": scale * a_j * roughness,
                 f"X-averaged {domain} electrode{reaction_name} volumetric interfacial "
-                "current density [A.m-3]": scale * a_av * j_av * roughness_av,
-=======
-                f"{Domain} electrode {reaction_name}volumetric "
-                "interfacial current density": a_j,
-                f"X-averaged {domain} electrode {reaction_name}volumetric "
-                "interfacial current density": a_j_av,
-                f"{Domain} electrode {reaction_name}volumetric "
-                "interfacial current density [A.m-3]": scale * a_j,
-                f"X-averaged {domain} electrode {reaction_name}volumetric "
-                "interfacial current density [A.m-3]": scale * a_j_av,
->>>>>>> 74d8f9c5
+                "current density [A.m-3]": scale * a_j_av * roughness_av,
             }
         )
         return variables
