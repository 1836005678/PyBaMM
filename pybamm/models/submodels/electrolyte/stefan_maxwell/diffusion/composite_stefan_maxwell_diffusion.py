--- conflicted
+++ resolved
@@ -44,21 +44,7 @@
 
         # N_e = N_e_diffusion + N_e_migration + N_e_convection
 
-<<<<<<< HEAD
-        N_e = (
-            N_e_diffusion
-            + param.C_e
-            * pybamm.PrimaryBroadcast(
-                c_e_0_av, ["negative electrode", "separator", "positive electrode"]
-            )
-            * v_box_0
-        )
-=======
-        if v_box_0.id == pybamm.Scalar(0).id:
-            N_e = N_e_diffusion
-        else:
-            N_e = N_e_diffusion + v_box_0 * c_e
->>>>>>> f1d0dc2c
+        N_e = N_e_diffusion + param.C_e * c_e_0_av * v_box_0
 
         variables.update(self._get_standard_flux_variables(N_e))
 
