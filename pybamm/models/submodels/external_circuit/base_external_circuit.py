#
# Base model for the external circuit
#
import pybamm


class BaseModel(pybamm.BaseSubModel):
    """Model to represent the behaviour of the external circuit."""

    def __init__(self, param, options):
        super().__init__(param, options=options)

    def get_fundamental_variables(self):
        Q_Ah = pybamm.standard_variables.Q_Ah

        variables = {"Discharge capacity [A.h]": Q_Ah}
        if self.options["calculate discharge energy"] == "true":
            Q_Wh = pybamm.standard_variables.Q_Wh
            Qt_Wh = pybamm.standard_variables.Qt_Wh
            Qt_Ah = pybamm.standard_variables.Qt_Ah
            variables.update(
                {
                    "Discharge energy [W.h]": Q_Wh,
                    "Throughput energy [W.h]": Qt_Wh,
                    "Throughput capacity [A.h]": Qt_Ah,
                }
            )
        else:
            variables.update(
                {
                    "Discharge energy [W.h]": pybamm.Scalar(0),
                    "Throughput energy [W.h]": pybamm.Scalar(0),
                    "Throughput capacity [A.h]": pybamm.Scalar(0),
                }
            )
        return variables

    def set_initial_conditions(self, variables):
        Q_Ah = variables["Discharge capacity [A.h]"]
        self.initial_conditions[Q_Ah] = pybamm.Scalar(0)
        if self.options["calculate discharge energy"] == "true":
            Q_Wh = variables["Discharge energy [W.h]"]
            Qt_Wh = variables["Throughput energy [W.h]"]
            Qt_Ah = variables["Throughput capacity [A.h]"]
            self.initial_conditions[Q_Wh] = pybamm.Scalar(0)
            self.initial_conditions[Qt_Wh] = pybamm.Scalar(0)
            self.initial_conditions[Qt_Ah] = pybamm.Scalar(0)

    def set_rhs(self, variables):
        # ODEs for discharge capacity and throughput capacity
        Q_Ah = variables["Discharge capacity [A.h]"]
        I = variables["Current [A]"]

        self.rhs[Q_Ah] = I / 3600
        if self.options["calculate discharge energy"] == "true":
            Q_Wh = variables["Discharge energy [W.h]"]
            Qt_Wh = variables["Throughput energy [W.h]"]
            Qt_Ah = variables["Throughput capacity [A.h]"]
            V = variables["Terminal voltage [V]"]
<<<<<<< HEAD
            self.rhs[Q_Wh] = I * V / 3600
            self.rhs[Qt_Wh] = abs(I * V) / 3600
            self.rhs[Qt_Ah] = abs(I) / 3600


class LeadingOrderBaseModel(BaseModel):
    """Model to represent the behaviour of the external circuit, at leading order."""

    def __init__(self, param, options):
        super().__init__(param, options)

    def get_fundamental_variables(self):
        Q_Ah = pybamm.Variable("Leading-order discharge capacity [A.h]")
        variables = {"Discharge capacity [A.h]": Q_Ah}
        if self.options["calculate discharge energy"] == "true":
            Q_Wh = pybamm.Variable("Leading-order discharge energy [W.h]")
            Qt_Wh = pybamm.Variable("Leading-order throughput energy [W.h]")
            Qt_Ah = pybamm.Variable("Leading-order throughput capacity [A.h]")
            variables.update(
                {
                    "Discharge energy [W.h]": Q_Wh,
                    "Throughput energy [W.h]": Qt_Wh,
                    "Throughput capacity [A.h]": Qt_Ah,
                }
            )
        return variables
=======
            self.rhs[Q_Wh] = I * V * self.param.timescale / 3600
            self.rhs[Qt_Wh] = abs(I * V) * self.param.timescale / 3600
            self.rhs[Qt_Ah] = abs(I) * self.param.timescale / 3600
>>>>>>> 3e405ec9
<|MERGE_RESOLUTION|>--- conflicted
+++ resolved
@@ -57,35 +57,7 @@
             Qt_Wh = variables["Throughput energy [W.h]"]
             Qt_Ah = variables["Throughput capacity [A.h]"]
             V = variables["Terminal voltage [V]"]
-<<<<<<< HEAD
             self.rhs[Q_Wh] = I * V / 3600
             self.rhs[Qt_Wh] = abs(I * V) / 3600
             self.rhs[Qt_Ah] = abs(I) / 3600
 
-
-class LeadingOrderBaseModel(BaseModel):
-    """Model to represent the behaviour of the external circuit, at leading order."""
-
-    def __init__(self, param, options):
-        super().__init__(param, options)
-
-    def get_fundamental_variables(self):
-        Q_Ah = pybamm.Variable("Leading-order discharge capacity [A.h]")
-        variables = {"Discharge capacity [A.h]": Q_Ah}
-        if self.options["calculate discharge energy"] == "true":
-            Q_Wh = pybamm.Variable("Leading-order discharge energy [W.h]")
-            Qt_Wh = pybamm.Variable("Leading-order throughput energy [W.h]")
-            Qt_Ah = pybamm.Variable("Leading-order throughput capacity [A.h]")
-            variables.update(
-                {
-                    "Discharge energy [W.h]": Q_Wh,
-                    "Throughput energy [W.h]": Qt_Wh,
-                    "Throughput capacity [A.h]": Qt_Ah,
-                }
-            )
-        return variables
-=======
-            self.rhs[Q_Wh] = I * V * self.param.timescale / 3600
-            self.rhs[Qt_Wh] = abs(I * V) * self.param.timescale / 3600
-            self.rhs[Qt_Ah] = abs(I) * self.param.timescale / 3600
->>>>>>> 3e405ec9
