--- conflicted
+++ resolved
@@ -116,16 +116,7 @@
     """External circuit with power control."""
 
     def __init__(self, param, options, control="algebraic"):
-<<<<<<< HEAD
-        super().__init__(
-            param,
-            self.constant_power,
-            options,
-            control=control,
-        )
-=======
         super().__init__(param, self.constant_power, options, control=control)
->>>>>>> 0df3a591
 
     def constant_power(self, variables):
         I = variables["Current [A]"]
