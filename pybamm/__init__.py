#
# Root of the pybamm module.
# Provides access to all shared functionality (models, solvers, etc.).
#
# The code in this file is adapted from Pints
# (see https://github.com/pints-team/pints)
#
import sys
import os
from platform import system

#
# Version info
#
def _load_version_int():
    try:
        root = os.path.abspath(os.path.dirname(__file__))
        with open(os.path.join(root, "version"), "r") as f:
            version = f.read().strip().split(",")
        major, minor, revision = [int(x) for x in version]
        return major, minor, revision
    except Exception as e:
        raise RuntimeError("Unable to read version number (" + str(e) + ").")


__version_int__ = _load_version_int()
__version__ = ".".join([str(x) for x in __version_int__])
if sys.version_info[0] < 3:
    del x  # Before Python3, list comprehension iterators leaked

#
# Expose PyBaMM version
#
def version(formatted=False):
    """
    Returns the version number, as a 3-part integer (major, minor, revision).
    If ``formatted=True``, it returns a string formatted version (for example
    "PyBaMM 1.0.0").
    """
    if formatted:
        return "PyBaMM " + __version__
    else:
        return __version_int__


#
# Constants
#
# Float format: a float can be converted to a 17 digit decimal and back without
# loss of information
FLOAT_FORMAT = "{: .17e}"
# Absolute path to the PyBaMM repo
script_path = os.path.abspath(__file__)

from .util import root_dir

ABSOLUTE_PATH = root_dir()
PARAMETER_PATH = [
<<<<<<< HEAD
=======
    root_dir(),
>>>>>>> e71a200d
    os.getcwd(),
    os.path.join(root_dir(), "pybamm", "input", "parameters"),
]

#
# Utility classes and methods
#
from .util import Timer, TimerTime, FuzzyDict
from .util import root_dir, load_function, rmse, get_infinite_nested_dict, load
from .util import get_parameters_filepath
from .logger import logger, set_logging_level
from .settings import settings
from .citations import Citations, citations, print_citations

#
# Classes for the Expression Tree
#
from .expression_tree.symbol import *
from .expression_tree.binary_operators import *
from .expression_tree.concatenations import *
from .expression_tree.array import Array, linspace, meshgrid
from .expression_tree.matrix import Matrix
from .expression_tree.unary_operators import *
from .expression_tree.functions import *
from .expression_tree.interpolant import Interpolant
from .expression_tree.input_parameter import InputParameter
from .expression_tree.parameter import Parameter, FunctionParameter
from .expression_tree.broadcasts import *
from .expression_tree.scalar import Scalar
from .expression_tree.variable import Variable, ExternalVariable, VariableDot
from .expression_tree.variable import VariableBase
from .expression_tree.independent_variable import *
from .expression_tree.independent_variable import t
from .expression_tree.vector import Vector
from .expression_tree.state_vector import StateVectorBase, StateVector, StateVectorDot

from .expression_tree.exceptions import *

# Operations
from .expression_tree.operations.evaluate import (
    find_symbols,
    id_to_python_variable,
    to_python,
    EvaluatorPython,
)

if system() != "Windows":
    from .expression_tree.operations.evaluate import EvaluatorJax
    from .expression_tree.operations.evaluate import JaxCooMatrix

from .expression_tree.operations.jacobian import Jacobian
from .expression_tree.operations.convert_to_casadi import CasadiConverter
from .expression_tree.operations.unpack_symbols import SymbolUnpacker
from .expression_tree.operations.replace_symbols import SymbolReplacer

#
# Model classes
#
from .models.base_model import BaseModel
from .models import standard_variables
from .models.event import Event
from .models.event import EventType

# Battery models
from .models.full_battery_models.base_battery_model import BaseBatteryModel
from .models.full_battery_models import lead_acid
from .models.full_battery_models import lithium_ion

#
# Submodel classes
#
from .models.submodels.base_submodel import BaseSubModel

from .models.submodels import (
    active_material,
    convection,
    current_collector,
    electrolyte_conductivity,
    electrolyte_diffusion,
    electrode,
    external_circuit,
    interface,
    oxygen_diffusion,
    particle,
    porosity,
    thermal,
    tortuosity,
    particle_cracking,
)
from .models.submodels.interface import sei
from .models.submodels.interface import lithium_plating

#
# Geometry
#
from .geometry.geometry import Geometry
from .geometry.battery_geometry import battery_geometry

from .expression_tree.independent_variable import KNOWN_COORD_SYS
from .geometry import standard_spatial_vars

#
# Parameter classes and methods
#
from .parameters.parameter_values import ParameterValues
from .parameters import constants
from .parameters.geometric_parameters import geometric_parameters, GeometricParameters
from .parameters.electrical_parameters import (
    electrical_parameters,
    ElectricalParameters,
)
from .parameters.thermal_parameters import thermal_parameters, ThermalParameters
from .parameters.lithium_ion_parameters import LithiumIonParameters
from .parameters.lead_acid_parameters import LeadAcidParameters
from .parameters import parameter_sets

#
# Mesh and Discretisation classes
#
from .discretisations.discretisation import Discretisation
from .discretisations.discretisation import has_bc_of_form
from .meshes.meshes import Mesh, SubMesh, MeshGenerator
from .meshes.zero_dimensional_submesh import SubMesh0D
from .meshes.one_dimensional_submeshes import (
    SubMesh1D,
    Uniform1DSubMesh,
    Exponential1DSubMesh,
    Chebyshev1DSubMesh,
    UserSupplied1DSubMesh,
    SpectralVolume1DSubMesh,
)
from .meshes.scikit_fem_submeshes import (
    ScikitSubMesh2D,
    ScikitUniform2DSubMesh,
    ScikitExponential2DSubMesh,
    ScikitChebyshev2DSubMesh,
    UserSupplied2DSubMesh,
)

#
# Spatial Methods
#
from .spatial_methods.spatial_method import SpatialMethod
from .spatial_methods.zero_dimensional_method import ZeroDimensionalSpatialMethod
from .spatial_methods.finite_volume import FiniteVolume
from .spatial_methods.spectral_volume import SpectralVolume
from .spatial_methods.scikit_finite_element import ScikitFiniteElement

#
# Solver classes
#
from .solvers.solution import Solution
from .solvers.processed_variable import ProcessedVariable
from .solvers.processed_symbolic_variable import ProcessedSymbolicVariable
from .solvers.base_solver import BaseSolver
from .solvers.dummy_solver import DummySolver
from .solvers.algebraic_solver import AlgebraicSolver
from .solvers.casadi_solver import CasadiSolver
from .solvers.casadi_algebraic_solver import CasadiAlgebraicSolver
from .solvers.scikits_dae_solver import ScikitsDaeSolver
from .solvers.scikits_ode_solver import ScikitsOdeSolver, have_scikits_odes
from .solvers.scipy_solver import ScipySolver

# Jax not supported under windows
if system() != "Windows":
    from .solvers.jax_solver import JaxSolver
    from .solvers.jax_bdf_solver import jax_bdf_integrate

from .solvers.idaklu_solver import IDAKLUSolver, have_idaklu

#
# Experiments
#
from .experiments.experiment import Experiment
from . import experiments

#
# Plotting
#
from .plotting.quick_plot import QuickPlot, close_plots
from .plotting.plot import plot
from .plotting.plot2D import plot2D
from .plotting.plot_voltage_components import plot_voltage_components
from .plotting.dynamic_plot import dynamic_plot
from .plotting.interactive_plot import InteractivePlot

# Define the plot-style string and set the default plotting style (can be overwritten
# in a specific script)
default_plot_style = os.path.join(root_dir(), "pybamm/plotting/pybamm.mplstyle")
import matplotlib.pyplot as plt

plt.style.use(default_plot_style)
#
# Simulation
#
from .simulation import Simulation, load_sim, is_notebook

#
# Remove any imported modules, so we don't expose them as part of pybamm
#
del sys<|MERGE_RESOLUTION|>--- conflicted
+++ resolved
@@ -56,10 +56,7 @@
 
 ABSOLUTE_PATH = root_dir()
 PARAMETER_PATH = [
-<<<<<<< HEAD
-=======
     root_dir(),
->>>>>>> e71a200d
     os.getcwd(),
     os.path.join(root_dir(), "pybamm", "input", "parameters"),
 ]
