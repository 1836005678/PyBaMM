--- conflicted
+++ resolved
@@ -61,53 +61,26 @@
         R_max_p = geo.R_max_p
         geometry.update(
             {
-<<<<<<< HEAD
-                "negative particle size": {var.R_n: {"min": R_min_n, "max": R_max_n}},
-                "positive particle size": {var.R_p: {"min": R_min_p, "max": R_max_p}},
+                "negative particle size": {"R_n": {"min": R_min_n, "max": R_max_n}},
+                "positive particle size": {"R_p": {"min": R_min_p, "max": R_max_p}},
             }
         )
     # Add current collector domains
     if form_factor == "pouch":
         if current_collector_dimension == 0:
-            geometry["current collector"] = {var.z: {"position": 1}}
+            geometry["current collector"] = {"z": {"position": 1}}
         elif current_collector_dimension == 1:
             geometry["current collector"] = {
-                var.z: {"min": 0, "max": 1},
+                "z": {"min": 0, "max": 1},
                 "tabs": {
                     "negative": {"z_centre": geo.centre_z_tab_n},
                     "positive": {"z_centre": geo.centre_z_tab_p},
-=======
-                "negative particle size": {"R_n": {"min": R_min_n, "max": R_max_n}},
-                "positive particle size": {"R_p": {"min": R_min_p, "max": R_max_p}},
-            }
-        )
-
-    if current_collector_dimension == 0:
-        geometry["current collector"] = {"z": {"position": 1}}
-    elif current_collector_dimension == 1:
-        geometry["current collector"] = {
-            "z": {"min": 0, "max": 1},
-            "tabs": {
-                "negative": {"z_centre": geo.centre_z_tab_n},
-                "positive": {"z_centre": geo.centre_z_tab_p},
-            },
-        }
-    elif current_collector_dimension == 2:
-        geometry["current collector"] = {
-            "y": {"min": 0, "max": geo.l_y},
-            "z": {"min": 0, "max": geo.l_z},
-            "tabs": {
-                "negative": {
-                    "y_centre": geo.centre_y_tab_n,
-                    "z_centre": geo.centre_z_tab_n,
-                    "width": geo.l_tab_n,
->>>>>>> 0ab7c349
                 },
             }
         elif current_collector_dimension == 2:
             geometry["current collector"] = {
-                var.y: {"min": 0, "max": geo.l_y},
-                var.z: {"min": 0, "max": geo.l_z},
+                "y": {"min": 0, "max": geo.l_y},
+                "z": {"min": 0, "max": geo.l_z},
                 "tabs": {
                     "negative": {
                         "y_centre": geo.centre_y_tab_n,
@@ -129,10 +102,10 @@
             )
     elif form_factor == "cylindrical":
         if current_collector_dimension == 0:
-            geometry["current collector"] = {var.r_macro: {"position": 1}}
+            geometry["current collector"] = {"r_macro": {"position": 1}}
         elif current_collector_dimension == 1:
             geometry["current collector"] = {
-                var.r_macro: {"min": geo.r_inner, "max": 1},
+                "r_macro": {"min": geo.r_inner, "max": 1},
             }
         else:
             raise pybamm.GeometryError(
