#
# Interface for discretisation
#
import pybamm
import numpy as np
from collections import defaultdict


def has_bc_of_form(symbol, side, bcs, form):
    if symbol in bcs:
        if bcs[symbol][side][1] == form:
            return True
        else:
            return False

    else:
        return False


class Discretisation(object):
    """The discretisation class, with methods to process a model and replace
    Spatial Operators with Matrices and Variables with StateVectors

    Parameters
    ----------
    mesh : pybamm.Mesh
            contains all submeshes to be used on each domain
    spatial_methods : dict
            a dictionary of the spatial methods to be used on each
            domain. The keys correspond to the model domains and the
            values to the spatial method.
    """

    def __init__(self, mesh=None, spatial_methods=None):
        self._mesh = mesh
        if mesh is None:
            self._spatial_methods = {}
        else:
            # Unpack macroscale to the constituent subdomains
            if "macroscale" in spatial_methods.keys():
                method = spatial_methods["macroscale"]
                spatial_methods["negative electrode"] = method
                spatial_methods["separator"] = method
                spatial_methods["positive electrode"] = method

            self._spatial_methods = spatial_methods
            for domain, method in self._spatial_methods.items():
                method.build(mesh)
                # Check zero-dimensional methods are only applied to zero-dimensional
                # meshes
                if isinstance(method, pybamm.ZeroDimensionalSpatialMethod):
                    if not isinstance(mesh[domain], pybamm.SubMesh0D):
                        raise pybamm.DiscretisationError(
                            "Zero-dimensional spatial method for the "
                            "{} domain requires a zero-dimensional submesh".format(
                                domain
                            )
                        )

        self._bcs = {}
        self.y_slices = {}
        self._discretised_symbols = {}

    @property
    def mesh(self):
        return self._mesh

    @property
    def y_slices(self):
        return self._y_slices

    @y_slices.setter
    def y_slices(self, value):
        if not isinstance(value, dict):
            raise TypeError("""y_slices should be dict, not {}""".format(type(value)))

        self._y_slices = value

    @property
    def spatial_methods(self):
        return self._spatial_methods

    @property
    def bcs(self):
        return self._bcs

    @bcs.setter
    def bcs(self, value):
        self._bcs = value
        # reset discretised_symbols
        self._discretised_symbols = {}

    def copy_with_discretised_symbols(self):
        """
        Return a copy of the discretisation
        """
        copy = Discretisation(self.mesh, self.spatial_methods)
        copy.bcs = self.bcs.copy()
        copy.y_slices = self.y_slices.copy()
        copy._discretised_symbols = self._discretised_symbols.copy()
        copy.external_variables = self.external_variables.copy()
        return copy

    def process_model(
        self,
        model,
        inplace=True,
        check_model=True,
        remove_independent_variables_from_rhs=True,
    ):
        """Discretise a model.
        Currently inplace, could be changed to return a new model.

        Parameters
        ----------
        model : :class:`pybamm.BaseModel`
            Model to dicretise. Must have attributes rhs, initial_conditions and
            boundary_conditions (all dicts of {variable: equation})
        inplace : bool, optional
            If True, discretise the model in place. Otherwise, return a new
            discretised model. Default is True.
        check_model : bool, optional
            If True, model checks are performed after discretisation. For large
            systems these checks can be slow, so can be skipped by setting this
            option to False. When developing, testing or debugging it is recommended
            to leave this option as True as it may help to identify any errors.
            Default is True.
        remove_independent_variables_from_rhs : bool, optional
            If True, model checks to see whether any variables from the RHS are used
            in any other equation. If a variable meets all of the following criteria
            (not used anywhere in the model, len(rhs)>1), then the variable
            is moved to be explicitly integrated when called by the solution object.
            Default is True.

        Returns
        -------
        model_disc : :class:`pybamm.BaseModel`
            The discretised model. Note that if ``inplace`` is True, model will
            have also been discretised in place so model == model_disc. If
            ``inplace`` is False, model != model_disc

        Raises
        ------
        :class:`pybamm.ModelError`
            If an empty model is passed (`model.rhs = {}` and `model.algebraic = {}` and
            `model.variables = {}`)

        """
        if model.is_discretised is True:
            raise pybamm.ModelError(
                "Cannot re-discretise a model. "
                "Set 'inplace=False' when first discretising a model to then be able "
                "to discretise it more times (e.g. for convergence studies)."
            )

        pybamm.logger.info("Start discretising {}".format(model.name))

        # Make sure model isn't empty
        if (
            len(model.rhs) == 0
            and len(model.algebraic) == 0
            and len(model.variables) == 0
        ):
            raise pybamm.ModelError("Cannot discretise empty model")
        # Check well-posedness to avoid obscure errors
        model.check_well_posedness()

        # Prepare discretisation
        # set variables (we require the full variable not just id)

        # Search Equations for Independence
        # if remove_independent_variables_from_rhs:
        #     model = self.remove_independent_variables_from_rhs(model)
        variables = list(model.rhs.keys()) + list(model.algebraic.keys())
        # Find those RHS's that are constant
        if self.spatial_methods == {} and any(var.domain != [] for var in variables):
            for var in variables:
                if var.domain != []:
                    raise pybamm.DiscretisationError(
                        "Spatial method has not been given "
                        "for variable {} with domain {}".format(var.name, var.domain)
                    )

        # Set the y split for variables
        pybamm.logger.verbose("Set variable slices for {}".format(model.name))
        self.set_variable_slices(variables)

        # set boundary conditions (only need key ids for boundary_conditions)
        pybamm.logger.verbose(
            "Discretise boundary conditions for {}".format(model.name)
        )
        self._bcs = self.process_boundary_conditions(model)
        pybamm.logger.verbose(
            "Set internal boundary conditions for {}".format(model.name)
        )
        self.set_internal_boundary_conditions(model)

        # Keep a record of y_slices in the model
        y_slices = self.y_slices
        # Keep a record of the bounds in the model
        bounds = self.bounds

        bcs = self.bcs

        pybamm.logger.verbose("Discretise initial conditions for {}".format(model.name))
        initial_conditions = self.process_dict(model.initial_conditions)
        initial_conditions = {
            k: (v - k.reference) / k.scale for k, v in initial_conditions.items()
        }

        # Process parabolic and elliptic equations
        pybamm.logger.verbose("Discretise model equations for {}".format(model.name))
        rhs = self.process_dict(model.rhs)
        rhs = {k: v / k.scale for k, v in rhs.items()}
        algebraic = self.process_dict(model.algebraic)
        algebraic = {k: v / k.scale for k, v in algebraic.items()}

        # Process events
        events = []
        pybamm.logger.verbose("Discretise events for {}".format(model.name))
        for event in model.events:
            pybamm.logger.debug("Discretise event '{}'".format(event.name))
            event = pybamm.Event(
                event.name, self.process_symbol(event.expression), event.event_type
            )
            events.append(event)

<<<<<<< HEAD
        # Set external variables
        external_variables = [
            self.process_symbol(var) for var in model.external_variables
        ]
=======
        # Create mass matrix
        pybamm.logger.verbose("Create mass matrix for {}".format(model.name))
        model_disc.mass_matrix, model_disc.mass_matrix_inv = self.create_mass_matrix(
            model_disc
        )
>>>>>>> 6ab6c159

        # Process length scales
        length_scales = {}
        for domain, scale in model.length_scales.items():
            scale = self.process_symbol(scale)
            if isinstance(scale, pybamm.Array):
                # Convert possible arrays of length 1 to scalars
                scale = pybamm.Scalar(float(scale.evaluate()))
            length_scales[domain] = scale

        discretised_equations = pybamm._DiscretisedEquations(
            self,
            rhs,
            algebraic,
            initial_conditions,
            bcs,
            model.variables,
            events,
            external_variables,
            model.timescale,
            length_scales,
            y_slices=y_slices,
            bounds=bounds,
        )

        # inplace vs not inplace
        if inplace:
            model_disc = model
            model_disc._equations = discretised_equations
        else:
            # create a copy of the original model
            model_disc = model.new_copy(equations=discretised_equations)

        # Check that resulting model makes sense
        if check_model:
            pybamm.logger.verbose("Performing model checks for {}".format(model.name))
            self.check_model(model_disc)

        pybamm.logger.info("Finish discretising {}".format(model.name))

        return model_disc

    def set_variable_slices(self, variables):
        """
        Sets the slicing for variables.

        Parameters
        ----------
        variables : iterable of :class:`pybamm.Variables`
            The variables for which to set slices
        """
        # Set up y_slices and bounds
        y_slices = defaultdict(list)
        start = 0
        end = 0
        lower_bounds = []
        upper_bounds = []
        # Iterate through unpacked variables, adding appropriate slices to y_slices
        for variable in variables:
            # Add up the size of all the domains in variable.domain
            if isinstance(variable, pybamm.ConcatenationVariable):
                start_ = start
                spatial_method = self.spatial_methods[variable.domain[0]]
                children = variable.children
                meshes = {}
                for child in children:
                    meshes[child] = [spatial_method.mesh[dom] for dom in child.domain]
                sec_points = spatial_method._get_auxiliary_domain_repeats(
                    variable.domains
                )
                for i in range(sec_points):
                    for child, mesh in meshes.items():
                        for domain_mesh in mesh:
                            end += domain_mesh.npts_for_broadcast_to_nodes
                        # Add to slices
                        y_slices[child].append(slice(start_, end))
                        # Increment start_
                        start_ = end
            else:
                end += self._get_variable_size(variable)

            # Add to slices
            y_slices[variable].append(slice(start, end))
            # Add to bounds
            lower_bounds.extend([variable.bounds[0]] * (end - start))
            upper_bounds.extend([variable.bounds[1]] * (end - start))
            # Increment start
            start = end

        # Convert y_slices back to normal dictionary
        self.y_slices = dict(y_slices)

        # Also keep a record of bounds
        self.bounds = (np.array(lower_bounds), np.array(upper_bounds))

        # reset discretised_symbols
        self._discretised_symbols = {}

    def _get_variable_size(self, variable):
        """Helper function to determine what size a variable should be"""
        # If domain is empty then variable has size 1
        if variable.domain == []:
            return 1
        else:
            size = 0
            spatial_method = self.spatial_methods[variable.domain[0]]
            repeats = spatial_method._get_auxiliary_domain_repeats(variable.domains)
            for dom in variable.domain:
                size += spatial_method.mesh[dom].npts_for_broadcast_to_nodes * repeats
            return size

    def set_internal_boundary_conditions(self, model):
        """
        A method to set the internal boundary conditions for the submodel.
        These are required to properly calculate the gradient.
        Note: this method modifies the state of self.boundary_conditions.
        """

        def boundary_gradient(left_symbol, right_symbol):
            pybamm.logger.debug(
                "Calculate boundary gradient ({} and {})".format(
                    left_symbol, right_symbol
                )
            )
            left_domain = left_symbol.domain[0]
            right_domain = right_symbol.domain[0]

            left_mesh = self.spatial_methods[left_domain].mesh[left_domain]
            right_mesh = self.spatial_methods[right_domain].mesh[right_domain]

            left_symbol_disc = self.process_symbol(left_symbol)
            right_symbol_disc = self.process_symbol(right_symbol)

            return self.spatial_methods[left_domain].internal_neumann_condition(
                left_symbol_disc, right_symbol_disc, left_mesh, right_mesh
            )

        bc_keys = list(self.bcs.keys())

        internal_bcs = {}
        for var in model.boundary_conditions.keys():
            if isinstance(var, pybamm.Concatenation):
                children = var.orphans

                first_child = children[0]
                next_child = children[1]

                lbc = self.bcs[var]["left"]
                rbc = (boundary_gradient(first_child, next_child), "Neumann")

                if first_child not in bc_keys:
                    internal_bcs.update({first_child: {"left": lbc, "right": rbc}})

                for current_child, next_child in zip(children[1:-1], children[2:]):
                    lbc = rbc
                    rbc = (boundary_gradient(current_child, next_child), "Neumann")
                    if current_child not in bc_keys:
                        internal_bcs.update(
                            {current_child: {"left": lbc, "right": rbc}}
                        )

                lbc = rbc
                rbc = self.bcs[var]["right"]
                if children[-1] not in bc_keys:
                    internal_bcs.update({children[-1]: {"left": lbc, "right": rbc}})

        self.bcs.update(internal_bcs)

    def process_boundary_conditions(self, model):
        """Discretise model boundary_conditions, also converting keys to ids

        Parameters
        ----------
        model : :class:`pybamm.BaseModel`
            Model to dicretise. Must have attributes rhs, initial_conditions and
            boundary_conditions (all dicts of {variable: equation})

        Returns
        -------
        dict
            Dictionary of processed boundary conditions

        """

        processed_bcs = {}

        # process and set pybamm.variables first incase required
        # in discrisation of other boundary conditions
        for key, bcs in model.boundary_conditions.items():
            processed_bcs[key] = {}

            # check if the boundary condition at the origin for sphere domains is other
            # than no flux
            for subdomain in key.domain:
                if self.mesh[subdomain].coord_sys == "spherical polar":
                    if bcs["left"][0].value != 0 or bcs["left"][1] != "Neumann":
                        raise pybamm.ModelError(
                            "Boundary condition at r = 0 must be a homogeneous "
                            "Neumann condition for {} coordinates".format(
                                self.mesh[subdomain].coord_sys
                            )
                        )

            # Handle any boundary conditions applied on the tabs
            if any("tab" in side for side in list(bcs.keys())):
                bcs = self.check_tab_conditions(key, bcs)

            # Process boundary conditions
            for side, bc in bcs.items():
                eqn, typ = bc
                pybamm.logger.debug("Discretise {} ({} bc)".format(key, side))
                processed_eqn = self.process_symbol(eqn)
                processed_bcs[key][side] = (processed_eqn, typ)

        return processed_bcs

    def check_tab_conditions(self, symbol, bcs):
        """
        Check any boundary conditions applied on "negative tab", "positive tab"
        and "no tab". For 1D current collector meshes, these conditions are
        converted into boundary conditions on "left" (tab at z=0) or "right"
        (tab at z=l_z) depending on the tab location stored in the mesh. For 2D
        current collector meshes, the boundary conditions can be applied on the
        tabs directly.

        Parameters
        ----------
        symbol : :class:`pybamm.expression_tree.symbol.Symbol`
            The symbol on which the boundary conditions are applied.
        bcs : dict
            The dictionary of boundary conditions (a dict of {side: equation}).

        Returns
        -------
        dict
            The dictionary of boundary conditions, with the keys changed to
            "left" and "right" where necessary.

        """
        # Check symbol domain
        domain = symbol.domain[0]
        mesh = self.mesh[domain]

        if domain != "current collector":
            raise pybamm.ModelError(
                """Boundary conditions can only be applied on the tabs in the domain
            'current collector', but {} has domain {}""".format(
                    symbol, domain
                )
            )
        # Replace keys with "left" and "right" as appropriate for 1D meshes
        if isinstance(mesh, pybamm.SubMesh1D):
            # send boundary conditions applied on the tabs to "left" or "right"
            # depending on the tab location stored in the mesh
            for tab in ["negative tab", "positive tab"]:
                if any(tab in side for side in list(bcs.keys())):
                    bcs[mesh.tabs[tab]] = bcs.pop(tab)
            # if there was a tab at either end, then the boundary conditions
            # have now been set on "left" and "right" as required by the spatial
            # method, so there is no need to further modify the bcs dict
            if all(side in list(bcs.keys()) for side in ["left", "right"]):
                pass
            # if both tabs are located at z=0 then the "right" boundary condition
            # (at z=1) is the condition for "no tab"
            elif "left" in list(bcs.keys()):
                bcs["right"] = bcs.pop("no tab")
            # else if both tabs are located at z=1, the "left" boundary condition
            # (at z=0) is the condition for "no tab"
            else:
                bcs["left"] = bcs.pop("no tab")

        return bcs

    def process_dict(self, var_eqn_dict):
        """Discretise a dictionary of {variable: equation}, broadcasting if necessary
        (can be model.rhs, model.algebraic, model.initial_conditions or
        model.variables).

        Parameters
        ----------
        var_eqn_dict : dict
            Equations ({variable: equation} dict) to dicretise
            (can be model.rhs, model.algebraic, model.initial_conditions or
            model.variables)
        ics : bool, optional
            Whether the equations are initial conditions. If True, the equations are
            scaled by the reference value of the variable, if given

        Returns
        -------
        new_var_eqn_dict : dict
            Discretised equations

        """
        new_var_eqn_dict = {}
        for eqn_key, eqn in var_eqn_dict.items():
            # Broadcast if the equation evaluates to a number (e.g. Scalar)
            if np.prod(eqn.shape_for_testing) == 1 and not isinstance(eqn_key, str):
                if eqn_key.domain == []:
                    eqn = eqn * pybamm.Vector([1])
                else:
                    eqn = pybamm.FullBroadcast(eqn, broadcast_domains=eqn_key.domains)

            pybamm.logger.debug("Discretise {!r}".format(eqn_key))
            processed_eqn = self.process_symbol(eqn)

            new_var_eqn_dict[eqn_key] = processed_eqn
        return new_var_eqn_dict

    def process_symbol(self, symbol):
        """Discretise operators in model equations.
        If a symbol has already been discretised, the stored value is returned.

        Parameters
        ----------
        symbol : :class:`pybamm.expression_tree.symbol.Symbol`
            Symbol to discretise

        Returns
        -------
        :class:`pybamm.expression_tree.symbol.Symbol`
            Discretised symbol

        """
        try:
            return self._discretised_symbols[symbol]
        except KeyError:
            discretised_symbol = self._process_symbol(symbol)
            self._discretised_symbols[symbol] = discretised_symbol
            discretised_symbol.test_shape()

            # Assign mesh as an attribute to the processed variable
            if symbol.domain != []:
                discretised_symbol.mesh = self.mesh[symbol.domain]
            else:
                discretised_symbol.mesh = None

            # Assign secondary mesh
            if symbol.domains["secondary"] != []:
                discretised_symbol.secondary_mesh = self.mesh[
                    symbol.domains["secondary"]
                ]
            else:
                discretised_symbol.secondary_mesh = None
            return discretised_symbol

    def _process_symbol(self, symbol):
        """See :meth:`Discretisation.process_symbol()`."""

        if symbol.domain != []:
            spatial_method = self.spatial_methods[symbol.domain[0]]
            # If boundary conditions are provided, need to check for BCs on tabs
            if self.bcs:
                key_id = list(self.bcs.keys())[0]
                if any("tab" in side for side in list(self.bcs[key_id].keys())):
                    self.bcs[key_id] = self.check_tab_conditions(
                        symbol, self.bcs[key_id]
                    )

        if isinstance(symbol, pybamm.BinaryOperator):
            # Pre-process children
            left, right = symbol.children
            disc_left = self.process_symbol(left)
            disc_right = self.process_symbol(right)
            if symbol.domain == []:
                return pybamm.simplify_if_constant(
                    symbol._binary_new_copy(disc_left, disc_right)
                )
            else:
                return spatial_method.process_binary_operators(
                    symbol, left, right, disc_left, disc_right
                )
        elif isinstance(symbol, pybamm._BaseAverage):
            # Create a new Integral operator and process it
            child = symbol.orphans[0]
            if isinstance(symbol, pybamm.SizeAverage):
                R = symbol.integration_variable[0]
                f_a_dist = symbol.f_a_dist
                # take average using Integral and distribution f_a_dist
                average = pybamm.Integral(f_a_dist * child, R) / pybamm.Integral(
                    f_a_dist, R
                )
            else:
                x = symbol.integration_variable
                v = pybamm.ones_like(child)
                average = pybamm.Integral(child, x) / pybamm.Integral(v, x)
            return self.process_symbol(average)

        elif isinstance(symbol, pybamm.UnaryOperator):
            child = symbol.child

            disc_child = self.process_symbol(child)
            if child.domain != []:
                child_spatial_method = self.spatial_methods[child.domain[0]]

            if isinstance(symbol, pybamm.Gradient):
                return child_spatial_method.gradient(child, disc_child, self.bcs)

            elif isinstance(symbol, pybamm.Divergence):
                return child_spatial_method.divergence(child, disc_child, self.bcs)

            elif isinstance(symbol, pybamm.Laplacian):
                return child_spatial_method.laplacian(child, disc_child, self.bcs)

            elif isinstance(symbol, pybamm.GradientSquared):
                return child_spatial_method.gradient_squared(
                    child, disc_child, self.bcs
                )

            elif isinstance(symbol, pybamm.Mass):
                return child_spatial_method.mass_matrix(child, self.bcs)

            elif isinstance(symbol, pybamm.BoundaryMass):
                return child_spatial_method.boundary_mass_matrix(child, self.bcs)

            elif isinstance(symbol, pybamm.IndefiniteIntegral):
                return child_spatial_method.indefinite_integral(
                    child, disc_child, "forward"
                )
            elif isinstance(symbol, pybamm.BackwardIndefiniteIntegral):
                return child_spatial_method.indefinite_integral(
                    child, disc_child, "backward"
                )

            elif isinstance(symbol, pybamm.Integral):
                integral_spatial_method = self.spatial_methods[
                    symbol.integration_variable[0].domain[0]
                ]
                out = integral_spatial_method.integral(
                    child, disc_child, symbol._integration_dimension
                )
                out.copy_domains(symbol)
                return out

            elif isinstance(symbol, pybamm.DefiniteIntegralVector):
                return child_spatial_method.definite_integral_matrix(
                    child, vector_type=symbol.vector_type
                )

            elif isinstance(symbol, pybamm.BoundaryIntegral):
                return child_spatial_method.boundary_integral(
                    child, disc_child, symbol.region
                )

            elif isinstance(symbol, pybamm.Broadcast):
                # Broadcast new_child to the domain specified by symbol.domain
                # Different discretisations may broadcast differently
                return spatial_method.broadcast(
                    disc_child, symbol.domains, symbol.broadcast_type
                )

            elif isinstance(symbol, pybamm.DeltaFunction):
                return spatial_method.delta_function(symbol, disc_child)

            elif isinstance(symbol, pybamm.BoundaryOperator):
                # if boundary operator applied on "negative tab" or
                # "positive tab" *and* the mesh is 1D then change side to
                # "left" or "right" as appropriate
                if symbol.side in ["negative tab", "positive tab"]:
                    mesh = self.mesh[symbol.children[0].domain[0]]
                    if isinstance(mesh, pybamm.SubMesh1D):
                        symbol.side = mesh.tabs[symbol.side]
                return child_spatial_method.boundary_value_or_flux(
                    symbol, disc_child, self.bcs
                )
            elif isinstance(symbol, pybamm.UpwindDownwind):
                direction = symbol.name  # upwind or downwind
                return spatial_method.upwind_or_downwind(
                    child, disc_child, self.bcs, direction
                )
            elif isinstance(symbol, pybamm.NotConstant):
                # After discretisation, we can make the symbol constant
                return disc_child
            else:
                return symbol._unary_new_copy(disc_child)

        elif isinstance(symbol, pybamm.Function):
            disc_children = [self.process_symbol(child) for child in symbol.children]
            return symbol._function_new_copy(disc_children)

        elif isinstance(symbol, pybamm.VariableDot):
            # Add symbol's reference and multiply by the symbol's scale
            # so that the state vector is of order 1
            return symbol.reference + symbol.scale * pybamm.StateVectorDot(
                *self.y_slices[symbol.get_variable()],
                domains=symbol.domains,
            )

        elif isinstance(symbol, pybamm.Variable):
            # add a try except block for a more informative error if a variable
            # can't be found. This should usually be caught earlier by
            # model.check_well_posedness, but won't be if debug_mode is False
            try:
                y_slices = self.y_slices[symbol]
            except KeyError:
                raise pybamm.ModelError(
                    """
                    No key set for variable '{}'. Make sure it is included in either
                    model.rhs or model.algebraic in an unmodified form
                    (e.g. not Broadcasted)
                    """.format(
                        symbol.name
                    )
                )
            # Add symbol's reference and multiply by the symbol's scale
            # so that the state vector is of order 1
            return symbol.reference + symbol.scale * pybamm.StateVector(
                *y_slices, domains=symbol.domains
            )

        elif isinstance(symbol, pybamm.SpatialVariable):
            return spatial_method.spatial_variable(symbol)

        elif isinstance(symbol, pybamm.ConcatenationVariable):
            # create new children without scale and reference
            # the scale and reference will be applied to the concatenation instead
            new_children = []
            for child in symbol.children:
                child = child.create_copy()
                child._scale = 1
                child._reference = 0
                child.set_id()
                new_children.append(self.process_symbol(child))
            new_symbol = spatial_method.concatenation(new_children)
            # apply scale to the whole concatenation
            return symbol.reference + symbol.scale * new_symbol

        elif isinstance(symbol, pybamm.Concatenation):
            new_children = [self.process_symbol(child) for child in symbol.children]
            new_symbol = spatial_method.concatenation(new_children)
            return new_symbol

        elif isinstance(symbol, pybamm.InputParameter):
            if symbol.domain != []:
                expected_size = self._get_variable_size(symbol)
            else:
                expected_size = None
            if symbol._expected_size is None:
                symbol._expected_size = expected_size
            return symbol.create_copy()
        else:
            # Backup option: return the object
            return symbol

    def concatenate(self, *symbols, sparse=False):
        if sparse:
            return pybamm.SparseStack(*symbols)
        else:
            return pybamm.numpy_concatenation(*symbols)

    def _concatenate_in_order(self, var_eqn_dict, check_complete=False, sparse=False):
        """
        Concatenate a dictionary of {variable: equation} using self.y_slices

        The keys/variables in `var_eqn_dict` must be the same as the ids in
        `self.y_slices`.
        The resultant concatenation is ordered according to the ordering of the slice
        values in `self.y_slices`

        Parameters
        ----------
        var_eqn_dict : dict
            Equations ({variable: equation} dict) to dicretise
        check_complete : bool, optional
            Whether to check keys in var_eqn_dict against self.y_slices. Default
            is False
        sparse : bool, optional
            If True the concatenation will be a :class:`pybamm.SparseStack`. If
            False the concatenation will be a :class:`pybamm.NumpyConcatenation`.
            Default is False

        Returns
        -------
        var_eqn_dict : dict
            Discretised right-hand side equations

        """
        # Unpack symbols in variables that are concatenations of variables
        unpacked_variables = []
        slices = []
        for symbol in var_eqn_dict.keys():
            if isinstance(symbol, pybamm.ConcatenationVariable):
                unpacked_variables.extend([symbol] + [var for var in symbol.children])
            else:
                unpacked_variables.append(symbol)
            slices.append(self.y_slices[symbol][0])

        if check_complete:
            # Check keys from the given var_eqn_dict against self.y_slices
            unpacked_variables_set = set(unpacked_variables)
            if unpacked_variables_set != set(self.y_slices.keys()):
                given_variable_names = [v.name for v in var_eqn_dict.keys()]
                raise pybamm.ModelError(
                    "Initial conditions are insufficient. Only "
                    "provided for {} ".format(given_variable_names)
                )

        equations = list(var_eqn_dict.values())

        # sort equations according to slices
        sorted_equations = [eq for _, eq in sorted(zip(slices, equations))]

        return self.concatenate(*sorted_equations, sparse=sparse)

    def check_model(self, model):
        """Perform some basic checks to make sure the discretised model makes sense."""
        self.check_initial_conditions(model)
        self.check_variables(model)

    def check_initial_conditions(self, model):
        # Check initial conditions are a numpy array
        # Individual
        for var, eqn in model.initial_conditions.items():
            ic_eval = eqn.evaluate(t=0, inputs="shape test")
            if not isinstance(ic_eval, np.ndarray):
                raise pybamm.ModelError(
                    "initial conditions must be numpy array after discretisation but "
                    "they are {} for variable '{}'.".format(type(ic_eval), var)
                )

            # Check that the initial condition is within the bounds
            # Skip this check if there are input parameters in the initial conditions
            bounds = var.bounds
            if not eqn.has_symbol_of_classes(pybamm.InputParameter) and not (
                all(bounds[0] <= ic_eval) and all(ic_eval <= bounds[1])
            ):
                raise pybamm.ModelError(
                    "initial condition is outside of variable bounds "
                    "{} for variable '{}'.".format(bounds, var)
                )

        # Check initial conditions and model equations have the same shape
        # Individual
        for var in model.rhs.keys():
            if model.rhs[var].shape != model.initial_conditions[var].shape:
                raise pybamm.ModelError(
                    "rhs and initial conditions must have the same shape after "
                    "discretisation but rhs.shape = "
                    "{} and initial_conditions.shape = {} for variable '{}'.".format(
                        model.rhs[var].shape, model.initial_conditions[var].shape, var
                    )
                )
        for var in model.algebraic.keys():
            if model.algebraic[var].shape != model.initial_conditions[var].shape:
                raise pybamm.ModelError(
                    "algebraic and initial conditions must have the same shape after "
                    "discretisation but algebraic.shape = "
                    "{} and initial_conditions.shape = {} for variable '{}'.".format(
                        model.algebraic[var].shape,
                        model.initial_conditions[var].shape,
                        var,
                    )
                )

    def check_variables(self, model):
        """
        Check variables in variable list against rhs.
        Be lenient with size check if the variable in model.variables is broadcasted, or
        a concatenation
        (if broadcasted, variable is a multiplication with a vector of ones)
        """
        for rhs_var in model.rhs.keys():
            if rhs_var.name in model.variables.keys():
                var = model.variables[rhs_var.name]

                different_shapes = not np.array_equal(
                    model.rhs[rhs_var].shape, var.shape
                )

                not_concatenation = not isinstance(var, pybamm.Concatenation)

                not_mult_by_one_vec = not (
                    isinstance(
                        var, (pybamm.Multiplication, pybamm.MatrixMultiplication)
                    )
                    and (
                        pybamm.is_matrix_one(var.left)
                        or pybamm.is_matrix_one(var.right)
                    )
                )

                if different_shapes and not_concatenation and not_mult_by_one_vec:
                    raise pybamm.ModelError(
                        "variable and its eqn must have the same shape after "
                        "discretisation but variable.shape = "
                        "{} and rhs.shape = {} for variable '{}'. ".format(
                            var.shape, model.rhs[rhs_var].shape, var
                        )
                    )

    def is_variable_independent(self, var, all_vars_in_eqns):
        pybamm.logger.verbose("Removing independent blocks.")
        if not isinstance(var, pybamm.Variable):
            return False

        this_var_is_independent = var.name not in all_vars_in_eqns
        not_in_y_slices = var not in list(self.y_slices.keys())
        not_in_discretised = var not in list(self._discretised_symbols.keys())
        is_0D = len(var.domain) == 0
        this_var_is_independent = (
            this_var_is_independent and not_in_y_slices and not_in_discretised and is_0D
        )
        return this_var_is_independent

    def remove_independent_variables_from_rhs(self, model):
        rhs_vars_to_search_over = list(model.rhs.keys())
        unpacker = pybamm.SymbolUnpacker(pybamm.Variable)
        eqns_to_check = (
            list(model.rhs.values())
            + list(model.algebraic.values())
            + [
                x[side][0]
                for x in model.boundary_conditions.values()
                for side in x.keys()
            ]
            # only check children of variables, this will skip the variable itself
            # and catch any other cases
            + [child for var in model.variables.values() for child in var.children]
        )
        all_vars_in_eqns = unpacker.unpack_list_of_symbols(eqns_to_check)
        all_vars_in_eqns = [var.name for var in all_vars_in_eqns]

        for var in rhs_vars_to_search_over:
            this_var_is_independent = self.is_variable_independent(
                var, all_vars_in_eqns
            )
            if this_var_is_independent:
                if len(model.rhs) != 1:
                    pybamm.logger.info("removing variable {} from rhs".format(var))
                    my_initial_condition = model.initial_conditions[var]
                    model.variables[var.name] = pybamm.ExplicitTimeIntegral(
                        model.rhs[var], my_initial_condition
                    )
                    # edge case where a variable appears
                    # in variables twice under different names
                    for key in model.variables:
                        if model.variables[key] == var:
                            model.variables[key] = model.variables[var.name]
                    del model.rhs[var]
                    del model.initial_conditions[var]
                else:
                    break
        return model<|MERGE_RESOLUTION|>--- conflicted
+++ resolved
@@ -98,7 +98,6 @@
         copy.bcs = self.bcs.copy()
         copy.y_slices = self.y_slices.copy()
         copy._discretised_symbols = self._discretised_symbols.copy()
-        copy.external_variables = self.external_variables.copy()
         return copy
 
     def process_model(
@@ -225,28 +224,6 @@
             )
             events.append(event)
 
-<<<<<<< HEAD
-        # Set external variables
-        external_variables = [
-            self.process_symbol(var) for var in model.external_variables
-        ]
-=======
-        # Create mass matrix
-        pybamm.logger.verbose("Create mass matrix for {}".format(model.name))
-        model_disc.mass_matrix, model_disc.mass_matrix_inv = self.create_mass_matrix(
-            model_disc
-        )
->>>>>>> 6ab6c159
-
-        # Process length scales
-        length_scales = {}
-        for domain, scale in model.length_scales.items():
-            scale = self.process_symbol(scale)
-            if isinstance(scale, pybamm.Array):
-                # Convert possible arrays of length 1 to scalars
-                scale = pybamm.Scalar(float(scale.evaluate()))
-            length_scales[domain] = scale
-
         discretised_equations = pybamm._DiscretisedEquations(
             self,
             rhs,
@@ -255,9 +232,6 @@
             bcs,
             model.variables,
             events,
-            external_variables,
-            model.timescale,
-            length_scales,
             y_slices=y_slices,
             bounds=bounds,
         )
@@ -269,6 +243,12 @@
         else:
             # create a copy of the original model
             model_disc = model.new_copy(equations=discretised_equations)
+
+        # # Create mass matrix
+        # pybamm.logger.verbose("Create mass matrix for {}".format(model.name))
+        # model_disc.mass_matrix, model_disc.mass_matrix_inv = self.create_mass_matrix(
+        #     model_disc
+        # )
 
         # Check that resulting model makes sense
         if check_model:
