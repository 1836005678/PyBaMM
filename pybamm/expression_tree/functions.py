--- conflicted
+++ resolved
@@ -395,8 +395,7 @@
     Returns max function of child. Not to be confused with :meth:`pybamm.maximum`, which
     returns the larger of two objects.
     """
-<<<<<<< HEAD
-    return pybamm.simplify_if_constant(Max(child), keep_domains=True)
+    return pybamm.simplify_if_constant(Max(child), clear_domains=False)
 
 
 class Min(SpecificFunction):
@@ -409,9 +408,6 @@
     def julia_name(self):
         """ See :meth:`pybamm.Function.julia_name` """
         return "minimum"
-=======
-    return pybamm.simplify_if_constant(Function(np.max, child), clear_domains=False)
->>>>>>> 3a33d922
 
 
 def min(child):
@@ -419,11 +415,7 @@
     Returns min function of child. Not to be confused with :meth:`pybamm.minimum`, which
     returns the smaller of two objects.
     """
-<<<<<<< HEAD
-    return pybamm.simplify_if_constant(Min(child), keep_domains=True)
-=======
-    return pybamm.simplify_if_constant(Function(np.min, child), clear_domains=False)
->>>>>>> 3a33d922
+    return pybamm.simplify_if_constant(Min(child), clear_domains=False)
 
 
 def sech(child):
