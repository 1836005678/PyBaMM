#
# Unary operator classes and methods
#
import numbers

import numpy as np
import sympy
from scipy.sparse import csr_matrix, issparse
from sympy.vector.operators import Divergence as sympy_Divergence
from sympy.vector.operators import Gradient as sympy_Gradient
import pybamm


class UnaryOperator(pybamm.Symbol):
    """
    A node in the expression tree representing a unary operator
    (e.g. '-', grad, div)

    Derived classes will specify the particular operator

    **Extends:** :class:`Symbol`

    Parameters
    ----------
    name : str
        name of the node
    child : :class:`Symbol`
        child node
    """

    def __init__(self, name, child, domains=None):
        if isinstance(child, numbers.Number):
            child = pybamm.Scalar(child)
<<<<<<< HEAD
        if domain is None:
            domain = child.domain
        if auxiliary_domains is None:
            auxiliary_domains = child.auxiliary_domains
        super().__init__(
            name,
            children=[child],
            domain=domain,
            auxiliary_domains=auxiliary_domains,
            units=child.units,
        )
=======
        domains = domains or child.domains

        super().__init__(name, children=[child], domains=domains)
>>>>>>> a5aca9ca
        self.child = self.children[0]

    def __str__(self):
        """See :meth:`pybamm.Symbol.__str__()`."""
        return "{}({!s})".format(self.name, self.child)

    def create_copy(self):
        """See :meth:`pybamm.Symbol.new_copy()`."""
        new_child = self.child.new_copy()
        return self._unary_new_copy(new_child)

    def _unary_new_copy(self, child):
        """Make a new copy of the unary operator, with child `child`"""
        return self.__class__(child)

    def _unary_jac(self, child_jac):
        """Calculate the jacobian of a unary operator."""
        raise NotImplementedError

    def _unary_evaluate(self, child):
        """Perform unary operation on a child."""
        raise NotImplementedError(
            f"{self.__class__} does not implement _unary_evaluate."
        )

    def evaluate(self, t=None, y=None, y_dot=None, inputs=None):
        """See :meth:`pybamm.Symbol.evaluate()`."""
        child = self.child.evaluate(t, y, y_dot, inputs)
        return self._unary_evaluate(child)

    def _evaluate_for_shape(self):
        """
        Default behaviour: unary operator has same shape as child
        See :meth:`pybamm.Symbol.evaluate_for_shape()`
        """
        return self.children[0].evaluate_for_shape()

    def _evaluates_on_edges(self, dimension):
        """See :meth:`pybamm.Symbol._evaluates_on_edges()`."""
        return self.child.evaluates_on_edges(dimension)

    def is_constant(self):
        """See :meth:`pybamm.Symbol.is_constant()`."""
        return self.child.is_constant()

    def _sympy_operator(self, child):
        """Apply appropriate SymPy operators."""
        return self._unary_evaluate(child)

    def to_equation(self):
        """Convert the node and its subtree into a SymPy equation."""
        if self.print_name is not None:
            return sympy.Symbol(self.print_name)
        else:
            eq1 = self.child.to_equation()
            return self._sympy_operator(eq1)


class Negate(UnaryOperator):
    """
    A node in the expression tree representing a `-` negation operator.

    **Extends:** :class:`UnaryOperator`
    """

    def __init__(self, child):
        """See :meth:`pybamm.UnaryOperator.__init__()`."""
        super().__init__("-", child)

    def __str__(self):
        """See :meth:`pybamm.Symbol.__str__()`."""
        return "{}{!s}".format(self.name, self.child)

    def _diff(self, variable):
        """See :meth:`pybamm.Symbol._diff()`."""
        return -self.child.diff(variable)

    def _unary_jac(self, child_jac):
        """See :meth:`pybamm.UnaryOperator._unary_jac()`."""
        return -child_jac

    def _unary_evaluate(self, child):
        """See :meth:`UnaryOperator._unary_evaluate()`."""
        return -child

    def _unary_new_copy(self, child):
        """See :meth:`UnaryOperator._unary_new_copy()`."""
        return -child


class AbsoluteValue(UnaryOperator):
    """
    A node in the expression tree representing an `abs` operator.

    **Extends:** :class:`UnaryOperator`
    """

    def __init__(self, child):
        """See :meth:`pybamm.UnaryOperator.__init__()`."""
        super().__init__("abs", child)

    def diff(self, variable):
        """See :meth:`pybamm.Symbol.diff()`."""
        return sign(self.child) * self.child.diff(variable)

    def _unary_jac(self, child_jac):
        """See :meth:`pybamm.UnaryOperator._unary_jac()`."""
        return sign(self.child) * child_jac

    def _unary_evaluate(self, child):
        """See :meth:`UnaryOperator._unary_evaluate()`."""
        return np.abs(child)

    def _unary_new_copy(self, child):
        """See :meth:`UnaryOperator._unary_new_copy()`."""
        return abs(child)


class Sign(UnaryOperator):
    """
    A node in the expression tree representing a `sign` operator.

    **Extends:** :class:`UnaryOperator`
    """

    def __init__(self, child):
        """See :meth:`pybamm.UnaryOperator.__init__()`."""
        super().__init__("sign", child)

    def diff(self, variable):
        """See :meth:`pybamm.Symbol.diff()`."""
        return pybamm.Scalar(0)

    def _unary_jac(self, child_jac):
        """See :meth:`pybamm.UnaryOperator._unary_jac()`."""
        return pybamm.Scalar(0)

    def _unary_evaluate(self, child):
        """See :meth:`UnaryOperator._unary_evaluate()`."""
        if issparse(child):
            return csr_matrix.sign(child)
        else:
            with np.errstate(invalid="ignore"):
                return np.sign(child)

    def _unary_new_copy(self, child):
        """See :meth:`UnaryOperator._unary_new_copy()`."""
        return sign(child)

    def _sympy_operator(self, child):
        """Override :meth:`pybamm.UnaryOperator._sympy_operator`"""
        return sympy.functions.elementary.complexes.sign(child)


class Floor(UnaryOperator):
    """
    A node in the expression tree representing an `floor` operator.

    **Extends:** :class:`UnaryOperator`
    """

    def __init__(self, child):
        """See :meth:`pybamm.UnaryOperator.__init__()`."""
        super().__init__("floor", child)

    def diff(self, variable):
        """See :meth:`pybamm.Symbol.diff()`."""
        return pybamm.Scalar(0)

    def _unary_jac(self, child_jac):
        """See :meth:`pybamm.UnaryOperator._unary_jac()`."""
        return pybamm.Scalar(0)

    def _unary_evaluate(self, child):
        """See :meth:`UnaryOperator._unary_evaluate()`."""
        return np.floor(child)


class Ceiling(UnaryOperator):
    """
    A node in the expression tree representing a `ceil` operator.

    **Extends:** :class:`UnaryOperator`
    """

    def __init__(self, child):
        """See :meth:`pybamm.UnaryOperator.__init__()`."""
        super().__init__("ceil", child)

    def diff(self, variable):
        """See :meth:`pybamm.Symbol.diff()`."""
        return pybamm.Scalar(0)

    def _unary_jac(self, child_jac):
        """See :meth:`pybamm.UnaryOperator._unary_jac()`."""
        return pybamm.Scalar(0)

    def _unary_evaluate(self, child):
        """See :meth:`UnaryOperator._unary_evaluate()`."""
        return np.ceil(child)


class Index(UnaryOperator):
    """
    A node in the expression tree, which stores the index that should be
    extracted from its child after the child has been evaluated.

    Parameters
    ----------
    child : :class:`pybamm.Symbol`
        The symbol of which to take the index
    index : int or slice
        The index (if int) or indices (if slice) to extract from the symbol
    name : str, optional
        The name of the symbol
    check_size : bool, optional
        Whether to check if the slice size exceeds the child size. Default is True.
        This should always be True when creating a new symbol so that the appropriate
        check is performed, but should be False for creating a new copy to avoid
        unnecessarily repeating the check.
    """

    def __init__(self, child, index, name=None, check_size=True):
        self.index = index
        if index == -1:
            self.slice = slice(-1, None)
            if name is None:
                name = "Index[-1]"
        elif isinstance(index, int):
            self.slice = slice(index, index + 1)
            if name is None:
                name = "Index[" + str(index) + "]"
        elif isinstance(index, slice):
            self.slice = index
            if name is None:
                if index.start is None:
                    name = "Index[:{:d}]".format(index.stop)
                else:
                    name = "Index[{:d}:{:d}]".format(index.start, index.stop)
        else:
            raise TypeError("index must be integer or slice")

        if check_size:
            if self.slice in (slice(0, 1), slice(-1, None)):
                pass
            elif self.slice.stop > child.size:
                raise ValueError("slice size exceeds child size")

        super().__init__(name, child)

        # no domain for integer value key
        if isinstance(index, int):
            self.clear_domains()

    def _unary_jac(self, child_jac):
        """See :meth:`pybamm.UnaryOperator._unary_jac()`."""

        # if child.jac returns a matrix of zeros, this subsequently gives a bug
        # when trying to simplify the node Index(child_jac). Instead, search the
        # tree for StateVectors and return a matrix of zeros of the correct size
        # if none are found.
        if not self.has_symbol_of_classes(pybamm.StateVector):
            jac = csr_matrix((1, child_jac.shape[1]))
            return pybamm.Matrix(jac)
        else:
            return Index(child_jac, self.index)

    def set_id(self):
        """See :meth:`pybamm.Symbol.set_id()`"""
        self._id = hash(
            (
                self.__class__,
                self.name,
                self.slice.start,
                self.slice.stop,
                self.children[0].id,
            )
            + tuple(self.domain)
        )

    def _unary_evaluate(self, child):
        """See :meth:`UnaryOperator._unary_evaluate()`."""
        return child[self.slice]

    def _unary_new_copy(self, child):
        """See :meth:`UnaryOperator._unary_new_copy()`."""
        new_index = self.__class__(child, self.index, check_size=False)
        # Keep same domains
        new_index.copy_domains(self)
        return new_index

    def _evaluate_for_shape(self):
        return self._unary_evaluate(self.children[0].evaluate_for_shape())

    def _evaluates_on_edges(self, dimension):
        """See :meth:`pybamm.Symbol._evaluates_on_edges()`."""
        return False


class SpatialOperator(UnaryOperator):
    """
    A node in the expression tree representing a unary spatial operator
    (e.g. grad, div)

    Derived classes will specify the particular operator

    This type of node will be replaced by the :class:`Discretisation`
    class with a :class:`Matrix`

    **Extends:** :class:`UnaryOperator`

    Parameters
    ----------

    name : str
        name of the node
    child : :class:`Symbol`
        child node
    """

    def __init__(self, name, child, domains=None):
        super().__init__(name, child, domains)

    def diff(self, variable):
        """See :meth:`pybamm.Symbol.diff()`."""
        # We shouldn't need this
        raise NotImplementedError


class Gradient(SpatialOperator):
    """
    A node in the expression tree representing a grad operator.

    **Extends:** :class:`SpatialOperator`
    """

    def __init__(self, child):
        if child.domain == []:
            raise pybamm.DomainError(
                "Cannot take gradient of '{}' since its domain is empty. ".format(child)
                + "Try broadcasting the object first, e.g.\n\n"
                "\tpybamm.grad(pybamm.PrimaryBroadcast(symbol, 'domain'))"
            )
        if child.evaluates_on_edges("primary") is True:
            raise TypeError(
                "Cannot take gradient of '{}' since it evaluates on edges".format(child)
            )
        super().__init__("grad", child)

    def _evaluates_on_edges(self, dimension):
        """See :meth:`pybamm.Symbol._evaluates_on_edges()`."""
        return True

    def _unary_new_copy(self, child):
        """See :meth:`UnaryOperator._unary_new_copy()`."""
        return grad(child)

    def _sympy_operator(self, child):
        """Override :meth:`pybamm.UnaryOperator._sympy_operator`"""
        return sympy_Gradient(child)


class Divergence(SpatialOperator):
    """
    A node in the expression tree representing a div operator.

    **Extends:** :class:`SpatialOperator`
    """

    def __init__(self, child):
        if child.domain == []:
            raise pybamm.DomainError(
                "Cannot take divergence of '{}' since its domain is empty. ".format(
                    child
                )
                + "Try broadcasting the object first, e.g.\n\n"
                "\tpybamm.div(pybamm.PrimaryBroadcast(symbol, 'domain'))"
            )
        if child.evaluates_on_edges("primary") is False:
            raise TypeError(
                "Cannot take divergence of '{}' since it does not ".format(child)
                + "evaluate on edges. Usually, a gradient should be taken before the "
                "divergence."
            )
        super().__init__("div", child)

    def _evaluates_on_edges(self, dimension):
        """See :meth:`pybamm.Symbol._evaluates_on_edges()`."""
        return False

    def _unary_new_copy(self, child):
        """See :meth:`UnaryOperator._unary_new_copy()`."""
        return div(child)

    def _sympy_operator(self, child):
        """Override :meth:`pybamm.UnaryOperator._sympy_operator`"""
        return sympy_Divergence(child)


class Laplacian(SpatialOperator):
    """
    A node in the expression tree representing a laplacian operator. This is
    currently only implemeted in the weak form for finite element formulations.

    **Extends:** :class:`SpatialOperator`
    """

    def __init__(self, child):
        super().__init__("laplacian", child)

    def _evaluates_on_edges(self, dimension):
        """See :meth:`pybamm.Symbol._evaluates_on_edges()`."""
        return False


class GradientSquared(SpatialOperator):
    """
    A node in the expression tree representing a the inner product of the grad
    operator with itself. In particular, this is useful in the finite element
    formualtion where we only require the (sclar valued) square of the gradient,
    and  not the gradient itself.
    **Extends:** :class:`SpatialOperator`
    """

    def __init__(self, child):
        super().__init__("grad squared", child)

    def _evaluates_on_edges(self, dimension):
        """See :meth:`pybamm.Symbol._evaluates_on_edges()`."""
        return False


class Mass(SpatialOperator):
    """
    Returns the mass matrix for a given symbol, accounting for Dirchlet boundary
    conditions where necessary (e.g. in the finite element formualtion)
    **Extends:** :class:`SpatialOperator`
    """

    def __init__(self, child):
        super().__init__("mass", child)

    def _evaluate_for_shape(self):
        return pybamm.evaluate_for_shape_using_domain(self.domains, typ="matrix")


class BoundaryMass(SpatialOperator):
    """
    Returns the mass matrix for a given symbol assembled over the boundary of
    the domain, accounting for Dirchlet boundary conditions where necessary
    (e.g. in the finite element formualtion)
    **Extends:** :class:`SpatialOperator`
    """

    def __init__(self, child):
        super().__init__("boundary mass", child)

    def _evaluate_for_shape(self):
        return pybamm.evaluate_for_shape_using_domain(self.domains, typ="matrix")


class Integral(SpatialOperator):
    """
    A node in the expression tree representing an integral operator.

    .. math::
        I = \\int_{a}^{b}\\!f(u)\\,du,

    where :math:`a` and :math:`b` are the left-hand and right-hand boundaries of
    the domain respectively, and :math:`u\\in\\text{domain}`.

    Parameters
    ----------
    function : :class:`pybamm.Symbol`
        The function to be integrated (will become self.children[0])
    integration_variable : :class:`pybamm.IndependentVariable`
        The variable over which to integrate

    **Extends:** :class:`SpatialOperator`
    """

    def __init__(self, child, integration_variable):
        if not isinstance(integration_variable, list):
            integration_variable = [integration_variable]

        name = "integral"
        for var in integration_variable:
            if isinstance(var, pybamm.SpatialVariable):
                # Check that child and integration_variable domains agree
                if var.domain == child.domain:
                    self._integration_dimension = "primary"
                elif var.domain == child.domains["secondary"]:
                    self._integration_dimension = "secondary"
                elif var.domain == child.domains["tertiary"]:
                    self._integration_dimension = "tertiary"
                elif var.domain == child.domains["quaternary"]:
                    self._integration_dimension = "quaternary"
                else:
                    raise pybamm.DomainError(
                        "integration_variable must be the same as child domain or "
                        "an auxiliary domain"
                    )
            else:
                raise TypeError(
                    "integration_variable must be of type pybamm.SpatialVariable, "
                    "not {}".format(type(var))
                )
            name += " d{}".format(var.name)

        if self._integration_dimension == "primary":
            # integral of a child takes the domain from auxiliary domain of the child
            domains = {
                "primary": child.domains["secondary"],
                "secondary": child.domains["tertiary"],
                "tertiary": child.domains["quaternary"],
            }
        elif self._integration_dimension == "secondary":
            # integral in the secondary dimension keeps the same domain, moves
            # quaternary to tertiary and tertiary to secondary domain
            domains = {
                "primary": child.domains["primary"],
                "secondary": child.domains["tertiary"],
                "tertiary": child.domains["quaternary"],
            }
        elif self._integration_dimension == "tertiary":
            # integral in the tertiary dimension keeps the domain and secondary domain,
            # moves quaternary to tertiary
            domains = {
                "primary": child.domains["primary"],
                "secondary": child.domains["secondary"],
                "tertiary": child.domains["quaternary"],
            }
        elif self._integration_dimension == "quaternary":
            # integral in the quaternary dimension keeps the domain, secondary and
            # tertiary domains
            domains = {
                "primary": child.domains["primary"],
                "secondary": child.domains["secondary"],
                "tertiary": child.domains["tertiary"],
            }
        if any(isinstance(var, pybamm.SpatialVariable) for var in integration_variable):
            name += " {}".format(child.domain)

        self._integration_variable = integration_variable
        super().__init__(name, child, domains)

    @property
    def integration_variable(self):
        return self._integration_variable

    def set_id(self):
        """See :meth:`pybamm.Symbol.set_id()`"""
        self._id = hash(
            (self.__class__, self.name)
            + tuple(
                [
                    integration_variable.id
                    for integration_variable in self.integration_variable
                ]
            )
            + (self.children[0].id,)
            + tuple(self.domain)
        )

    def _unary_new_copy(self, child):
        """See :meth:`UnaryOperator._unary_new_copy()`."""

        return self.__class__(child, self.integration_variable)

    def _evaluate_for_shape(self):
        """See :meth:`pybamm.Symbol.evaluate_for_shape_using_domain()`"""
        return pybamm.evaluate_for_shape_using_domain(self.domains)

    def _evaluates_on_edges(self, dimension):
        """See :meth:`pybamm.Symbol._evaluates_on_edges()`."""
        return False

    def _sympy_operator(self, child):
        """Override :meth:`pybamm.UnaryOperator._sympy_operator`"""
        return sympy.Integral(child, sympy.Symbol("xn"))


class BaseIndefiniteIntegral(Integral):
    """
    Base class for indefinite integrals (forward or backward).

    Parameters
    ----------
    function : :class:`pybamm.Symbol`
        The function to be integrated (will become self.children[0])
    integration_variable : :class:`pybamm.IndependentVariable`
        The variable over which to integrate

    **Extends:** :class:`Integral`
    """

    def __init__(self, child, integration_variable):
        if isinstance(integration_variable, list):
            if len(integration_variable) > 1:
                raise NotImplementedError(
                    "Indefinite integral only implemeted w.r.t. one variable"
                )
            else:
                integration_variable = integration_variable[0]
        super().__init__(child, integration_variable)
        # overwrite domains with child domains
        self.copy_domains(child)

    def _evaluate_for_shape(self):
        return self.children[0].evaluate_for_shape()

    def _evaluates_on_edges(self, dimension):
        # If child evaluates on edges, indefinite integral doesn't
        # If child doesn't evaluate on edges, indefinite integral does
        return not self.child.evaluates_on_edges(dimension)


class IndefiniteIntegral(BaseIndefiniteIntegral):
    """
    A node in the expression tree representing an indefinite integral operator.

    .. math::
        I = \\int_{x_\text{min}}^{x}\\!f(u)\\,du

    where :math:`u\\in\\text{domain}` which can represent either a
    spatial or temporal variable.

    Parameters
    ----------
    function : :class:`pybamm.Symbol`
        The function to be integrated (will become self.children[0])
    integration_variable : :class:`pybamm.IndependentVariable`
        The variable over which to integrate

    **Extends:** :class:`BaseIndefiniteIntegral`
    """

    def __init__(self, child, integration_variable):
        super().__init__(child, integration_variable)
        # Overwrite the name
        self.name = "{} integrated w.r.t {}".format(
            child.name, self.integration_variable[0].name
        )
        if isinstance(integration_variable, pybamm.SpatialVariable):
            self.name += " on {}".format(self.integration_variable[0].domain)


class BackwardIndefiniteIntegral(BaseIndefiniteIntegral):
    """
    A node in the expression tree representing a backward indefinite integral operator.

    .. math::
        I = \\int_{x}^{x_\text{max}}\\!f(u)\\,du

    where :math:`u\\in\\text{domain}` which can represent either a
    spatial or temporal variable.

    Parameters
    ----------
    function : :class:`pybamm.Symbol`
        The function to be integrated (will become self.children[0])
    integration_variable : :class:`pybamm.IndependentVariable`
        The variable over which to integrate

    **Extends:** :class:`BaseIndefiniteIntegral`
    """

    def __init__(self, child, integration_variable):
        super().__init__(child, integration_variable)
        # Overwrite the name
        self.name = "{} integrated backward w.r.t {}".format(
            child.name, self.integration_variable[0].name
        )
        if isinstance(integration_variable, pybamm.SpatialVariable):
            self.name += " on {}".format(self.integration_variable[0].domain)


class DefiniteIntegralVector(SpatialOperator):
    """
    A node in the expression tree representing an integral of the basis used
    for discretisation

    .. math::
        I = \\int_{a}^{b}\\!\\psi(x)\\,dx,

    where :math:`a` and :math:`b` are the left-hand and right-hand boundaries of
    the domain respectively and :math:`\\psi` is the basis function.

    Parameters
    ----------
    variable : :class:`pybamm.Symbol`
        The variable whose basis will be integrated over the entire domain
    vector_type : str, optional
        Whether to return a row or column vector (default is row)

    **Extends:** :class:`SpatialOperator`
    """

    def __init__(self, child, vector_type="row"):
        name = "basis integral"
        self.vector_type = vector_type
        super().__init__(name, child)
        # integrating removes the domain
        self.clear_domains()

    def set_id(self):
        """See :meth:`pybamm.Symbol.set_id()`"""
        self._id = hash(
            (self.__class__, self.name, self.vector_type)
            + (self.children[0].id,)
            + tuple(self.domain)
        )

    def _unary_new_copy(self, child):
        """See :meth:`UnaryOperator._unary_new_copy()`."""

        return self.__class__(child, vector_type=self.vector_type)

    def _evaluate_for_shape(self):
        """See :meth:`pybamm.Symbol.evaluate_for_shape_using_domain()`"""
        return pybamm.evaluate_for_shape_using_domain(self.domains)


class BoundaryIntegral(SpatialOperator):
    """
    A node in the expression tree representing an integral operator over the
    boundary of a domain

    .. math::
        I = \\int_{\\partial a}\\!f(u)\\,du,

    where :math:`\\partial a` is the boundary of the domain, and
    :math:`u\\in\\text{domain boundary}`.

    Parameters
    ----------
    function : :class:`pybamm.Symbol`
        The function to be integrated (will become self.children[0])
    region : str, optional
        The region of the boundary over which to integrate. If region is `entire`
        (default) the integration is carried out over the entire boundary. If
        region is `negative tab` or `positive tab` then the integration is only
        carried out over the appropriate part of the boundary corresponding to
        the tab.
    **Extends:** :class:`SpatialOperator`
    """

    def __init__(self, child, region="entire"):
        # boundary integral removes domains
        domains = {}

        name = "boundary integral over "
        if region == "entire":
            name += "entire boundary"
        elif region == "negative tab":
            name += "negative tab"
        elif region == "positive tab":
            name += "positive tab"
        self.region = region
        super().__init__(name, child, domains)

    def set_id(self):
        """See :meth:`pybamm.Symbol.set_id()`"""
        self._id = hash(
            (self.__class__, self.name) + (self.children[0].id,) + tuple(self.domain)
        )

    def _unary_new_copy(self, child):
        """See :meth:`UnaryOperator._unary_new_copy()`."""

        return self.__class__(child, region=self.region)

    def _evaluate_for_shape(self):
        """See :meth:`pybamm.Symbol.evaluate_for_shape_using_domain()`"""
        return pybamm.evaluate_for_shape_using_domain(self.domains)

    def _evaluates_on_edges(self, dimension):
        """See :meth:`pybamm.Symbol._evaluates_on_edges()`."""
        return False


class DeltaFunction(SpatialOperator):
    """
    Delta function. Currently can only be implemented at the edge of a domain.

    Parameters
    ----------
    child : :class:`pybamm.Symbol`
        The variable that sets the strength of the delta function
    side : str
        Which side of the domain to implement the delta function on

    **Extends:** :class:`SpatialOperator`
    """

    def __init__(self, child, side, domain):
        self.side = side
        if domain is None:
            raise pybamm.DomainError("Delta function domain cannot be None")
        domains = {"primary": domain}
        if child.domain != []:
            domains["secondary"] = child.domain
        super().__init__("delta_function", child, domains)

    def set_id(self):
        """See :meth:`pybamm.Symbol.set_id()`"""
        self._id = hash(
            (self.__class__, self.name, self.side, self.children[0].id)
            + tuple([(k, tuple(v)) for k, v in self.domains.items()])
        )

    def _evaluates_on_edges(self, dimension):
        """See :meth:`pybamm.Symbol._evaluates_on_edges()`."""
        return False

    def _unary_new_copy(self, child):
        """See :meth:`UnaryOperator._unary_new_copy()`."""
        return self.__class__(child, self.side, self.domain)

    def evaluate_for_shape(self):
        """See :meth:`pybamm.Symbol.evaluate_for_shape_using_domain()`"""
        child_eval = self.children[0].evaluate_for_shape()
        vec = pybamm.evaluate_for_shape_using_domain(self.domains)

        return np.outer(child_eval, vec).reshape(-1, 1)


class BoundaryOperator(SpatialOperator):
    """
    A node in the expression tree which gets the boundary value of a variable.

    Parameters
    ----------
    name : str
        The name of the symbol
    child : :class:`pybamm.Symbol`
        The variable whose boundary value to take
    side : str
        Which side to take the boundary value on ("left" or "right")

    **Extends:** :class:`SpatialOperator`
    """

    def __init__(self, name, child, side):
        # side can only be "negative tab" or "positive tab" if domain is
        # "current collector"
        if side in ["negative tab", "positive tab"]:
            if child.domain[0] != "current collector":
                raise pybamm.ModelError(
                    """Can only take boundary value on the tabs in the domain
                'current collector', but {} has domain {}""".format(
                        child, child.domain[0]
                    )
                )
        self.side = side
        # boundary value of a child takes the primary domain from secondary domain
        # of the child
        # tertiary auxiliary domain shift down to secondary, quarternary to tertiary
        domains = {
            "primary": child.domains["secondary"],
            "secondary": child.domains["tertiary"],
            "tertiary": child.domains["quaternary"],
        }
        super().__init__(name, child, domains)

    def set_id(self):
        """See :meth:`pybamm.Symbol.set_id()`"""
        self._id = hash(
            (self.__class__, self.name, self.side, self.children[0].id)
            + tuple([(k, tuple(v)) for k, v in self.domains.items()])
        )

    def _unary_new_copy(self, child):
        """See :meth:`UnaryOperator._unary_new_copy()`."""
        return self.__class__(child, self.side)

    def _evaluate_for_shape(self):
        """See :meth:`pybamm.Symbol.evaluate_for_shape_using_domain()`"""
        return pybamm.evaluate_for_shape_using_domain(self.domains)


class BoundaryValue(BoundaryOperator):
    """
    A node in the expression tree which gets the boundary value of a variable.

    Parameters
    ----------
    child : :class:`pybamm.Symbol`
        The variable whose boundary value to take
    side : str
        Which side to take the boundary value on ("left" or "right")

    **Extends:** :class:`BoundaryOperator`
    """

    def __init__(self, child, side):
        super().__init__("boundary value", child, side)

    def _unary_new_copy(self, child):
        """See :meth:`UnaryOperator._unary_new_copy()`."""
        return boundary_value(child, self.side)

    def _sympy_operator(self, child):
        """Override :meth:`pybamm.UnaryOperator._sympy_operator`"""
        if (
            self.child.domain[0] in ["negative particle", "positive particle"]
            and self.side == "right"
        ):
            # value on the surface of the particle
            if str(child) == "1":
                return child
            else:
                latex_child = sympy.latex(child) + r"^{surf}"
                return sympy.Symbol(latex_child)

        elif self.side == "positive tab":
            return child

        else:
            latex_child = sympy.latex(child) + r"^{" + sympy.latex(self.side) + r"}"
            return sympy.Symbol(latex_child)


class ExplicitTimeIntegral(UnaryOperator):
    def __init__(self, children, initial_condition):
        super().__init__("explicit time integral", children)
        self.initial_condition = initial_condition

    def _unary_new_copy(self, child):
        return self.__class__(child, self.initial_condition)


class BoundaryGradient(BoundaryOperator):
    """
    A node in the expression tree which gets the boundary flux of a variable.

    Parameters
    ----------
    child : :class:`pybamm.Symbol`
        The variable whose boundary flux to take
    side : str
        Which side to take the boundary flux on ("left" or "right")

    **Extends:** :class:`BoundaryOperator`
    """

    def __init__(self, child, side):
        super().__init__("boundary flux", child, side)


class UpwindDownwind(SpatialOperator):
    """
    A node in the expression tree representing an upwinding or downwinding operator.
    Usually to be used for better stability in convection-dominated equations.

    **Extends:** :class:`SpatialOperator`
    """

    def __init__(self, name, child):
        if child.domain == []:
            raise pybamm.DomainError(
                "Cannot upwind '{}' since its domain is empty. ".format(child)
                + "Try broadcasting the object first, e.g.\n\n"
                "\tpybamm.div(pybamm.PrimaryBroadcast(symbol, 'domain'))"
            )
        if child.evaluates_on_edges("primary") is True:
            raise TypeError(
                "Cannot upwind '{}' since it does not ".format(child)
                + "evaluate on nodes."
            )
        super().__init__(name, child)

    def _evaluates_on_edges(self, dimension):
        """See :meth:`pybamm.Symbol._evaluates_on_edges()`."""
        return True


class Upwind(UpwindDownwind):
    """
    Upwinding operator. To be used if flow velocity is positive (left to right).

    **Extends:** :class:`UpwindDownwind`
    """

    def __init__(self, child):
        super().__init__("upwind", child)


class Downwind(UpwindDownwind):
    """
    Downwinding operator. To be used if flow velocity is negative (right to left).

    **Extends:** :class:`UpwindDownwind`
    """

    def __init__(self, child):
        super().__init__("downwind", child)


class NotConstant(UnaryOperator):
    """Special class to wrap a symbol that should not be treated as a constant."""

    def __init__(self, child):
        super().__init__("not_constant", child)

    def _unary_new_copy(self, child):
        """See :meth:`pybamm.Symbol.new_copy()`."""
        return NotConstant(child)

    def _diff(self, variable):
        """See :meth:`pybamm.Symbol._diff()`."""
        return self.child.diff(variable)

    def _unary_jac(self, child_jac):
        """See :meth:`pybamm.UnaryOperator._unary_jac()`."""
        return child_jac

    def _unary_evaluate(self, child):
        """See :meth:`UnaryOperator._unary_evaluate()`."""
        return child

    def is_constant(self):
        """See :meth:`pybamm.Symbol.is_constant()`."""
        # This symbol is not constant
        return False


#
# Methods to call Gradient, Divergence, Laplacian and GradientSquared
#


def grad(symbol):
    """
    convenience function for creating a :class:`Gradient`

    Parameters
    ----------

    symbol : :class:`Symbol`
        the gradient will be performed on this sub-symbol

    Returns
    -------

    :class:`Gradient`
        the gradient of ``symbol``
    """
    # Gradient of a broadcast is zero
    if isinstance(symbol, pybamm.PrimaryBroadcast):
        new_child = pybamm.PrimaryBroadcast(0, symbol.child.domain)
        return pybamm.PrimaryBroadcastToEdges(new_child, symbol.domain)
    elif isinstance(symbol, pybamm.FullBroadcast):
        return pybamm.FullBroadcastToEdges(0, broadcast_domains=symbol.domains)
    else:
        return Gradient(symbol)


def div(symbol):
    """
    convenience function for creating a :class:`Divergence`

    Parameters
    ----------

    symbol : :class:`Symbol`
        the divergence will be performed on this sub-symbol

    Returns
    -------

    :class:`Divergence`
        the divergence of ``symbol``
    """
    # Divergence of a broadcast is zero
    if isinstance(symbol, pybamm.PrimaryBroadcastToEdges):
        new_child = pybamm.PrimaryBroadcast(0, symbol.child.domain)
        return pybamm.PrimaryBroadcast(new_child, symbol.domain)
    # Divergence commutes with Negate operator
    if isinstance(symbol, pybamm.Negate):
        return -div(symbol.orphans[0])
    elif isinstance(symbol, (pybamm.Multiplication, pybamm.Division)):
        left, right = symbol.orphans
        if isinstance(left, pybamm.Negate):
            return -div(symbol._binary_new_copy(left.orphans[0], right))
        # elif isinstance(right, pybamm.Negate):
        #     return -div(symbol._binary_new_copy(left, right.orphans[0]))

    # Last resort
    return Divergence(symbol)


def laplacian(symbol):
    """
    convenience function for creating a :class:`Laplacian`

    Parameters
    ----------

    symbol : :class:`Symbol`
        the laplacian will be performed on this sub-symbol

    Returns
    -------

    :class:`Laplacian`
        the laplacian of ``symbol``
    """

    return Laplacian(symbol)


def grad_squared(symbol):
    """
    convenience function for creating a :class:`GradientSquared`

    Parameters
    ----------

    symbol : :class:`Symbol`
        the inner product of the gradient with itself will be performed on this
        sub-symbol

    Returns
    -------

    :class:`GradientSquared`
        inner product of the gradient of ``symbol`` with itself
    """

    return GradientSquared(symbol)


def upwind(symbol):
    """convenience function for creating a :class:`Upwind`"""
    return Upwind(symbol)


def downwind(symbol):
    """convenience function for creating a :class:`Downwind`"""
    return Downwind(symbol)


#
# Method to call SurfaceValue
#


def surf(symbol):
    """
    convenience function for creating a right :class:`BoundaryValue`, usually in the
    spherical geometry.

    Parameters
    ----------

    symbol : :class:`pybamm.Symbol`
        the surface value of this symbol will be returned

    Returns
    -------
    :class:`pybamm.BoundaryValue`
        the surface value of ``symbol``
    """
    return boundary_value(symbol, "right")


def boundary_value(symbol, side):
    """
    convenience function for creating a :class:`pybamm.BoundaryValue`

    Parameters
    ----------
    symbol : `pybamm.Symbol`
        The symbol whose boundary value to take
    side : str
        Which side to take the boundary value on ("left" or "right")

    Returns
    -------
    :class:`BoundaryValue`
        the new integrated expression tree
    """
    # Can't take boundary value if the symbol evaluates on edges
    if symbol.evaluates_on_edges("primary"):
        raise ValueError(
            "Can't take the boundary value of a symbol that evaluates on edges"
        )

    # If symbol doesn't have a domain, its boundary value is itself
    if symbol.domain == []:
        return symbol
    # If symbol is a primary or full broadcast, reduce by one dimension
    if isinstance(symbol, (pybamm.PrimaryBroadcast, pybamm.FullBroadcast)):
        return symbol.reduce_one_dimension()
    # If symbol is a secondary broadcast, its boundary value is a primary broadcast of
    # the boundary value of its child
    if isinstance(symbol, pybamm.SecondaryBroadcast):
        # Read child (making copy)
        child = symbol.orphans[0]
        # Take boundary value
        boundary_child = boundary_value(child, side)
        # Broadcast back to the original symbol's secondary domain
        return pybamm.PrimaryBroadcast(boundary_child, symbol.secondary_domain)
    # Otherwise, calculate boundary value
    else:
        return BoundaryValue(symbol, side)


def sign(symbol):
    """Returns a :class:`Sign` object."""
    return pybamm.simplify_if_constant(Sign(symbol))


def smooth_absolute_value(symbol, k):
    """
    Smooth approximation to the absolute value function. k is the smoothing parameter,
    set by `pybamm.settings.abs_smoothing`. The recommended value is k=10.
    """
    x = symbol
    exp = pybamm.exp
    kx = k * symbol
    return x * (exp(kx) - exp(-kx)) / (exp(kx) + exp(-kx))<|MERGE_RESOLUTION|>--- conflicted
+++ resolved
@@ -31,23 +31,9 @@
     def __init__(self, name, child, domains=None):
         if isinstance(child, numbers.Number):
             child = pybamm.Scalar(child)
-<<<<<<< HEAD
-        if domain is None:
-            domain = child.domain
-        if auxiliary_domains is None:
-            auxiliary_domains = child.auxiliary_domains
-        super().__init__(
-            name,
-            children=[child],
-            domain=domain,
-            auxiliary_domains=auxiliary_domains,
-            units=child.units,
-        )
-=======
         domains = domains or child.domains
 
-        super().__init__(name, children=[child], domains=domains)
->>>>>>> a5aca9ca
+        super().__init__(name, children=[child], domains=domains, units=child.units)
         self.child = self.children[0]
 
     def __str__(self):
