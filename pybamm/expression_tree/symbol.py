--- conflicted
+++ resolved
@@ -66,8 +66,6 @@
     return isinstance(symbol, numbers.Number) or symbol.is_constant()
 
 
-<<<<<<< HEAD
-=======
 def preprocess(left, right):
     if isinstance(left, numbers.Number):
         left = pybamm.Scalar(left)
@@ -345,7 +343,6 @@
     )
 
 
->>>>>>> 3a33d922
 class Symbol(anytree.NodeMixin):
     """Base node class for the expression tree
 
@@ -714,11 +711,7 @@
             out = pybamm.NotEqualHeaviside(self, other)
         else:
             out = pybamm.sigmoid(self, other, k)
-<<<<<<< HEAD
-        return pybamm.simplify_if_constant(out, keep_domains=True)
-=======
         return pybamm.simplify_if_constant(out, clear_domains=False)
->>>>>>> 3a33d922
 
     def __le__(self, other):
         """return a :class:`EqualHeaviside` object, or a smooth approximation"""
@@ -729,11 +722,7 @@
             out = pybamm.EqualHeaviside(self, other)
         else:
             out = pybamm.sigmoid(self, other, k)
-<<<<<<< HEAD
-        return pybamm.simplify_if_constant(out, keep_domains=True)
-=======
         return pybamm.simplify_if_constant(out, clear_domains=False)
->>>>>>> 3a33d922
 
     def __gt__(self, other):
         """return a :class:`NotEqualHeaviside` object, or a smooth approximation"""
@@ -744,11 +733,7 @@
             out = pybamm.NotEqualHeaviside(other, self)
         else:
             out = pybamm.sigmoid(other, self, k)
-<<<<<<< HEAD
-        return pybamm.simplify_if_constant(out, keep_domains=True)
-=======
         return pybamm.simplify_if_constant(out, clear_domains=False)
->>>>>>> 3a33d922
 
     def __ge__(self, other):
         """return a :class:`EqualHeaviside` object, or a smooth approximation"""
@@ -759,11 +744,7 @@
             out = pybamm.EqualHeaviside(other, self)
         else:
             out = pybamm.sigmoid(other, self, k)
-<<<<<<< HEAD
-        return pybamm.simplify_if_constant(out, keep_domains=True)
-=======
         return pybamm.simplify_if_constant(out, clear_domains=False)
->>>>>>> 3a33d922
 
     def __neg__(self):
         """return a :class:`Negate` object"""
@@ -778,11 +759,7 @@
             out = pybamm.AbsoluteValue(self)
         else:
             out = pybamm.smooth_absolute_value(self, k)
-<<<<<<< HEAD
-        return pybamm.simplify_if_constant(out, keep_domains=True)
-=======
         return pybamm.simplify_if_constant(out, clear_domains=False)
->>>>>>> 3a33d922
 
     def __mod__(self, other):
         """return an :class:`Modulo` object"""
