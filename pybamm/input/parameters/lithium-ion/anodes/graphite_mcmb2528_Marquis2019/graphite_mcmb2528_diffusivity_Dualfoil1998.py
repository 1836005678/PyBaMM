--- conflicted
+++ resolved
@@ -1,8 +1,4 @@
-<<<<<<< HEAD
-from pybamm import exp, standard_parameters_lithium_ion
-=======
 from pybamm import exp, constants
->>>>>>> 96e78119
 
 
 def graphite_mcmb2528_diffusivity_Dualfoil1998(sto, T):
@@ -19,28 +15,16 @@
     sto: :class:`pybamm.Symbol`
         Electrode stochiometry
     T: :class:`pybamm.Symbol`
-<<<<<<< HEAD
-        Dimensional temperature [K]
-=======
         Dimensional temperature
->>>>>>> 96e78119
 
     Returns
     -------
     :class:`pybamm.Symbol`
-<<<<<<< HEAD
-        Solid diffusivity [m2.s-1]
-=======
         Solid diffusivity
->>>>>>> 96e78119
    """
     param = standard_parameters_lithium_ion
     D_ref = 3.9 * 10 ** (-14)
-<<<<<<< HEAD
-    arrhenius = exp(param.E_D_s_p / param.R * (1 / param.T_ref - 1 / T))
-=======
     E_D_s = 42770
     arrhenius = exp(E_D_s / constants.R * (1 / 298.15 - 1 / T))
->>>>>>> 96e78119
 
     return D_ref * arrhenius